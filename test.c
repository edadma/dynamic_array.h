#include "unity/unity.h"

#define DYNAMIC_ARRAY_IMPLEMENTATION
/* uncomment as needed */
/* #define DA_NOT_USE_TYPE_GENERIC */
#include "dynamic_array.h"

void setUp(void) {
    // Set up before each test
}

void tearDown(void) {
    // Clean up after each test
}

/* Creation and Basic Properties Tests */
void test_create_basic(void) {
    da_array arr = da_new(sizeof(int), 10);

    TEST_ASSERT_NOT_NULL(arr);
    TEST_ASSERT_EQUAL_INT(0, da_length(arr));
    TEST_ASSERT_EQUAL_INT(10, da_capacity(arr));
    TEST_ASSERT_NOT_NULL(da_data(arr));

    da_release(&arr);
    TEST_ASSERT_NULL(arr);
}

void test_create_zero_capacity(void) {
    da_array arr = da_new(sizeof(int), 0);

    TEST_ASSERT_NOT_NULL(arr);
    TEST_ASSERT_EQUAL_INT(0, da_length(arr));
    TEST_ASSERT_EQUAL_INT(0, da_capacity(arr));

    da_release(&arr);
    TEST_ASSERT_NULL(arr);
}

void test_create_typed_macro(void) {
    da_array arr = DA_CREATE(int, 5);

    TEST_ASSERT_NOT_NULL(arr);
    TEST_ASSERT_EQUAL_INT(0, DA_LENGTH(arr));
    TEST_ASSERT_EQUAL_INT(5, DA_CAPACITY(arr));

    da_release(&arr);
}

/* Reference Counting Tests */
void test_reference_counting(void) {
    da_array arr = da_new(sizeof(int), 5);
    TEST_ASSERT_EQUAL_INT(1, DA_ATOMIC_LOAD(&arr->ref_count));

    da_array arr2 = da_retain(arr);
    TEST_ASSERT_EQUAL_PTR(arr, arr2);
    TEST_ASSERT_EQUAL_INT(2, DA_ATOMIC_LOAD(&arr->ref_count));

    da_release(&arr2);
    TEST_ASSERT_NULL(arr2);
    TEST_ASSERT_EQUAL_INT(1, DA_ATOMIC_LOAD(&arr->ref_count));

    da_release(&arr);
    TEST_ASSERT_NULL(arr);
}

void test_multiple_retains(void) {
    da_array arr = da_new(sizeof(int), 3);
    da_array arr2 = da_retain(arr);
    da_array arr3 = da_retain(arr);

    TEST_ASSERT_EQUAL_INT(3, DA_ATOMIC_LOAD(&arr->ref_count));

    da_release(&arr3);
    TEST_ASSERT_EQUAL_INT(2, DA_ATOMIC_LOAD(&arr->ref_count));

    da_release(&arr2);
    TEST_ASSERT_EQUAL_INT(1, DA_ATOMIC_LOAD(&arr->ref_count));

    da_release(&arr);
    TEST_ASSERT_NULL(arr);
}

/* Push and Growth Tests */
void test_push_basic(void) {
    da_array arr = da_new(sizeof(int), 2);

    int val1 = 42;
    int val2 = 99;

    da_push(arr, &val1);
    TEST_ASSERT_EQUAL_INT(1, da_length(arr));

    da_push(arr, &val2);
    TEST_ASSERT_EQUAL_INT(2, da_length(arr));

    da_release(&arr);
}

void test_push_with_growth(void) {
    da_array arr = da_new(sizeof(int), 1);

    int val1 = 10;
    int val2 = 20;

    da_push(arr, &val1);
    TEST_ASSERT_EQUAL_INT(1, da_capacity(arr));

    da_push(arr, &val2);  // Should trigger growth
    TEST_ASSERT_TRUE(da_capacity(arr) > 1);
    TEST_ASSERT_EQUAL_INT(2, da_length(arr));

    da_release(&arr);
}

void test_push_from_zero_capacity(void) {
    da_array arr = da_new(sizeof(int), 0);

    int val = 123;
    da_push(arr, &val);

    TEST_ASSERT_TRUE(da_capacity(arr) > 0);
    TEST_ASSERT_EQUAL_INT(1, da_length(arr));

    da_release(&arr);
}

/* Access Tests */
void test_get_and_set(void) {
    da_array arr = da_new(sizeof(int), 5);

    int val1 = 42;
    int val2 = 99;

    da_push(arr, &val1);
    da_push(arr, &val2);

    int* ptr1 = (int*)da_get(arr, 0);
    int* ptr2 = (int*)da_get(arr, 1);

    TEST_ASSERT_EQUAL_INT(42, *ptr1);
    TEST_ASSERT_EQUAL_INT(99, *ptr2);

    int new_val = 123;
    da_set(arr, 0, &new_val);

    int* updated_ptr = (int*)da_get(arr, 0);
    TEST_ASSERT_EQUAL_INT(123, *updated_ptr);

    da_release(&arr);
}

void test_data_access(void) {
    da_array arr = da_new(sizeof(int), 3);

    int val1 = 10;
    int val2 = 20;

    da_push(arr, &val1);
    da_push(arr, &val2);

    int* data = (int*)da_data(arr);
    TEST_ASSERT_EQUAL_INT(10, data[0]);
    TEST_ASSERT_EQUAL_INT(20, data[1]);

    // Direct modification
    data[0] = 100;
    int* check = (int*)da_get(arr, 0);
    TEST_ASSERT_EQUAL_INT(100, *check);

    da_release(&arr);
}

/* Pop Tests */
void test_pop_basic(void) {
    da_array arr = da_new(sizeof(int), 3);

    int val1 = 42;
    int val2 = 99;

    da_push(arr, &val1);
    da_push(arr, &val2);
    TEST_ASSERT_EQUAL_INT(2, da_length(arr));

    int popped;
    da_pop(arr, &popped);
    TEST_ASSERT_EQUAL_INT(99, popped);
    TEST_ASSERT_EQUAL_INT(1, da_length(arr));

    da_pop(arr, &popped);
    TEST_ASSERT_EQUAL_INT(42, popped);
    TEST_ASSERT_EQUAL_INT(0, da_length(arr));

    da_release(&arr);
}

void test_pop_ignore_output(void) {
    da_array arr = da_new(sizeof(int), 2);

    int val = 123;
    da_push(arr, &val);
    TEST_ASSERT_EQUAL_INT(1, da_length(arr));

    da_pop(arr, NULL);  // Ignore popped value
    TEST_ASSERT_EQUAL_INT(0, da_length(arr));

    da_release(&arr);
}

/* Clear and Resize Tests */
void test_clear(void) {
    da_array arr = da_new(sizeof(int), 5);

    int val1 = 10;
    int val2 = 20;

    da_push(arr, &val1);
    da_push(arr, &val2);
    TEST_ASSERT_EQUAL_INT(2, da_length(arr));

    da_clear(arr);
    TEST_ASSERT_EQUAL_INT(0, da_length(arr));
    TEST_ASSERT_EQUAL_INT(5, da_capacity(arr));  // Capacity unchanged

    da_release(&arr);
}

void test_reserve(void) {
    da_array arr = da_new(sizeof(int), 2);

    da_reserve(arr, 10);
    TEST_ASSERT_EQUAL_INT(10, da_capacity(arr));
    TEST_ASSERT_EQUAL_INT(0, da_length(arr));

    // Reserve smaller than current capacity should do nothing
    da_reserve(arr, 5);
    TEST_ASSERT_EQUAL_INT(10, da_capacity(arr));

    da_release(&arr);
}

void test_resize_grow(void) {
    da_array arr = da_new(sizeof(int), 3);

    int val = 42;
    da_push(arr, &val);
    TEST_ASSERT_EQUAL_INT(1, da_length(arr));

    da_resize(arr, 5);
    TEST_ASSERT_EQUAL_INT(5, da_length(arr));
    TEST_ASSERT_TRUE(da_capacity(arr) >= 5);

    // Check that new elements are zero-filled
    int* data = (int*)da_data(arr);
    TEST_ASSERT_EQUAL_INT(42, data[0]);
    TEST_ASSERT_EQUAL_INT(0, data[1]);
    TEST_ASSERT_EQUAL_INT(0, data[4]);

    da_release(&arr);
}

void test_resize_shrink(void) {
    da_array arr = da_new(sizeof(int), 5);

    int val1 = 10;
    int val2 = 20;
    int val3 = 30;

    da_push(arr, &val1);
    da_push(arr, &val2);
    da_push(arr, &val3);
    TEST_ASSERT_EQUAL_INT(3, da_length(arr));

    da_resize(arr, 1);
    TEST_ASSERT_EQUAL_INT(1, da_length(arr));

    int* data = (int*)da_data(arr);
    TEST_ASSERT_EQUAL_INT(10, data[0]);

    da_release(&arr);
}

/* Macro Tests */
void test_typed_macros(void) {
    da_array arr = DA_CREATE(int, 3);

#if DA_SUPPORT_TYPE_INFERENCE && !defined(DA_NOT_USE_TYPE_GENERIC)
    DA_PUSH(arr, 42);
    DA_PUSH(arr, 99);

    TEST_ASSERT_EQUAL_INT(42, DA_AT(arr, 0, int));
    TEST_ASSERT_EQUAL_INT(99, DA_AT(arr, 1, int));

    DA_PUT(arr, 0, 123);
    TEST_ASSERT_EQUAL_INT(123, DA_AT(arr, 0, int));
#else
    DA_PUSH(arr, 42, int);
    DA_PUSH(arr, 99, int);

    TEST_ASSERT_EQUAL_INT(42, DA_AT(arr, 0, int));
    TEST_ASSERT_EQUAL_INT(99, DA_AT(arr, 1, int));

    DA_PUT(arr, 0, 123, int);
    TEST_ASSERT_EQUAL_INT(123, DA_AT(arr, 0, int));
#endif

    int popped;
    DA_POP(arr, &popped);
    TEST_ASSERT_EQUAL_INT(99, popped);

    DA_CLEAR(arr);
    TEST_ASSERT_EQUAL_INT(0, DA_LENGTH(arr));

    DA_RESERVE(arr, 10);
    TEST_ASSERT_EQUAL_INT(10, DA_CAPACITY(arr));

    DA_RESIZE(arr, 5);
    TEST_ASSERT_EQUAL_INT(5, DA_LENGTH(arr));

    da_release(&arr);
}

/* Stress Tests */
void test_many_operations(void) {
    da_array arr = DA_CREATE(int, 1);

    // Push many elements to test growth
    for (int i = 0; i < 100; i++) {
#if DA_SUPPORT_TYPE_INFERENCE && !defined(DA_NOT_USE_TYPE_GENERIC)
        DA_PUSH(arr, i);
#else
        DA_PUSH(arr, i, int);
#endif
    }

    TEST_ASSERT_EQUAL_INT(100, DA_LENGTH(arr));

    // Check all values
    for (int i = 0; i < 100; i++) {
        TEST_ASSERT_EQUAL_INT(i, DA_AT(arr, i, int));
    }

    // Pop half
    for (int i = 0; i < 50; i++) {
        int popped;
        DA_POP(arr, &popped);
        TEST_ASSERT_EQUAL_INT(99 - i, popped);
    }

    TEST_ASSERT_EQUAL_INT(50, DA_LENGTH(arr));

    da_release(&arr);
}

void test_different_types(void) {
    // Test with different data types
    da_array float_arr = DA_CREATE(float, 2);
    da_array char_arr = DA_CREATE(char, 2);

    float f_val = 3.14f;
    char c_val = 'A';

    da_push(float_arr, &f_val);
    da_push(char_arr, &c_val);

    float* f_ptr = (float*)da_get(float_arr, 0);
    char* c_ptr = (char*)da_get(char_arr, 0);

    TEST_ASSERT_FLOAT_WITHIN(0.01f, 3.14f, *f_ptr);
    TEST_ASSERT_EQUAL_INT('A', *c_ptr);

    da_release(&float_arr);
    da_release(&char_arr);
}

void test_atomic_refcount_basic(void) {
    da_array arr = da_new(sizeof(int), 5);

    // Test that atomic operations work (even in single thread)
    TEST_ASSERT_EQUAL_INT(1, DA_ATOMIC_LOAD(&arr->ref_count));

    // Multiple retains should be atomic
    da_retain(arr);
    da_retain(arr);
    TEST_ASSERT_EQUAL_INT(3, DA_ATOMIC_LOAD(&arr->ref_count));

    // Releases should be atomic
    da_array temp = arr;
    da_release(&temp);  // Should not free, ref_count = 2
    TEST_ASSERT_NULL(temp);
    TEST_ASSERT_EQUAL_INT(2, DA_ATOMIC_LOAD(&arr->ref_count));

    temp = arr;
    da_release(&temp);  // Should not free, ref_count = 1
    TEST_ASSERT_NULL(temp);
    TEST_ASSERT_EQUAL_INT(1, DA_ATOMIC_LOAD(&arr->ref_count));

    da_release(&arr);  // Should free
    TEST_ASSERT_NULL(arr);
}

/* Insert and Remove Tests */
void test_insert_basic(void) {
    da_array arr = da_new(sizeof(int), 5);

    // Add initial elements
    int vals[] = {10, 20, 30};
    for (int i = 0; i < 3; i++) {
        da_push(arr, &vals[i]);
    }

    // Insert in the middle
    int insert_val = 25;
    da_insert(arr, 2, &insert_val);

    TEST_ASSERT_EQUAL_INT(4, da_length(arr));
    TEST_ASSERT_EQUAL_INT(10, DA_AT(arr, 0, int));
    TEST_ASSERT_EQUAL_INT(20, DA_AT(arr, 1, int));
    TEST_ASSERT_EQUAL_INT(25, DA_AT(arr, 2, int));
    TEST_ASSERT_EQUAL_INT(30, DA_AT(arr, 3, int));

    da_release(&arr);
}

void test_insert_at_beginning(void) {
    da_array arr = da_new(sizeof(int), 3);

    int val1 = 20;
    int val2 = 30;
    da_push(arr, &val1);
    da_push(arr, &val2);

    int insert_val = 10;
    da_insert(arr, 0, &insert_val);

    TEST_ASSERT_EQUAL_INT(3, da_length(arr));
    TEST_ASSERT_EQUAL_INT(10, DA_AT(arr, 0, int));
    TEST_ASSERT_EQUAL_INT(20, DA_AT(arr, 1, int));
    TEST_ASSERT_EQUAL_INT(30, DA_AT(arr, 2, int));

    da_release(&arr);
}

void test_insert_at_end(void) {
    da_array arr = da_new(sizeof(int), 3);

    int val1 = 10;
    int val2 = 20;
    da_push(arr, &val1);
    da_push(arr, &val2);

    // Insert at end (equivalent to push)
    int insert_val = 30;
    da_insert(arr, da_length(arr), &insert_val);

    TEST_ASSERT_EQUAL_INT(3, da_length(arr));
    TEST_ASSERT_EQUAL_INT(10, DA_AT(arr, 0, int));
    TEST_ASSERT_EQUAL_INT(20, DA_AT(arr, 1, int));
    TEST_ASSERT_EQUAL_INT(30, DA_AT(arr, 2, int));

    da_release(&arr);
}

void test_insert_with_growth(void) {
    da_array arr = da_new(sizeof(int), 2);

    int val1 = 10;
    int val2 = 30;
    da_push(arr, &val1);
    da_push(arr, &val2);

    // Array is full, insert should trigger growth
    int insert_val = 20;
    da_insert(arr, 1, &insert_val);

    TEST_ASSERT_TRUE(da_capacity(arr) > 2);
    TEST_ASSERT_EQUAL_INT(3, da_length(arr));
    TEST_ASSERT_EQUAL_INT(10, DA_AT(arr, 0, int));
    TEST_ASSERT_EQUAL_INT(20, DA_AT(arr, 1, int));
    TEST_ASSERT_EQUAL_INT(30, DA_AT(arr, 2, int));

    da_release(&arr);
}

void test_remove_basic(void) {
    da_array arr = da_new(sizeof(int), 5);

    int vals[] = {10, 20, 30, 40};
    for (int i = 0; i < 4; i++) {
        da_push(arr, &vals[i]);
    }

    // Remove from middle
    int removed;
    da_remove(arr, 2, &removed);

    TEST_ASSERT_EQUAL_INT(30, removed);
    TEST_ASSERT_EQUAL_INT(3, da_length(arr));
    TEST_ASSERT_EQUAL_INT(10, DA_AT(arr, 0, int));
    TEST_ASSERT_EQUAL_INT(20, DA_AT(arr, 1, int));
    TEST_ASSERT_EQUAL_INT(40, DA_AT(arr, 2, int));

    da_release(&arr);
}

void test_remove_first(void) {
    da_array arr = da_new(sizeof(int), 3);

    int vals[] = {10, 20, 30};
    for (int i = 0; i < 3; i++) {
        da_push(arr, &vals[i]);
    }

    int removed;
    da_remove(arr, 0, &removed);

    TEST_ASSERT_EQUAL_INT(10, removed);
    TEST_ASSERT_EQUAL_INT(2, da_length(arr));
    TEST_ASSERT_EQUAL_INT(20, DA_AT(arr, 0, int));
    TEST_ASSERT_EQUAL_INT(30, DA_AT(arr, 1, int));

    da_release(&arr);
}

void test_remove_last(void) {
    da_array arr = da_new(sizeof(int), 3);

    int vals[] = {10, 20, 30};
    for (int i = 0; i < 3; i++) {
        da_push(arr, &vals[i]);
    }

    int removed;
    da_remove(arr, 2, &removed);

    TEST_ASSERT_EQUAL_INT(30, removed);
    TEST_ASSERT_EQUAL_INT(2, da_length(arr));
    TEST_ASSERT_EQUAL_INT(10, DA_AT(arr, 0, int));
    TEST_ASSERT_EQUAL_INT(20, DA_AT(arr, 1, int));

    da_release(&arr);
}

void test_remove_ignore_output(void) {
    da_array arr = da_new(sizeof(int), 3);

    int vals[] = {10, 20, 30};
    for (int i = 0; i < 3; i++) {
        da_push(arr, &vals[i]);
    }

    // Remove without capturing the value
    da_remove(arr, 1, NULL);

    TEST_ASSERT_EQUAL_INT(2, da_length(arr));
    TEST_ASSERT_EQUAL_INT(10, DA_AT(arr, 0, int));
    TEST_ASSERT_EQUAL_INT(30, DA_AT(arr, 1, int));

    da_release(&arr);
}

/* Memory Optimization Tests */
void test_trim_basic(void) {
    da_array arr = da_new(sizeof(int), 100);

    // Add some elements
    for (int i = 0; i < 10; i++) {
        da_push(arr, &i);
    }

    TEST_ASSERT_EQUAL_INT(10, da_length(arr));
    TEST_ASSERT_EQUAL_INT(100, da_capacity(arr));

    // Trim to smaller capacity
    da_trim(arr, 20);
    TEST_ASSERT_EQUAL_INT(10, da_length(arr));
    TEST_ASSERT_EQUAL_INT(20, da_capacity(arr));

    // Verify data integrity
    for (int i = 0; i < 10; i++) {
        TEST_ASSERT_EQUAL_INT(i, DA_AT(arr, i, int));
    }

    da_release(&arr);
}

void test_trim_to_zero(void) {
    da_array arr = da_new(sizeof(int), 10);

    // Don't add any elements
    TEST_ASSERT_EQUAL_INT(0, da_length(arr));
    TEST_ASSERT_EQUAL_INT(10, da_capacity(arr));

    // Trim to zero capacity
    da_trim(arr, 0);
    TEST_ASSERT_EQUAL_INT(0, da_length(arr));
    TEST_ASSERT_EQUAL_INT(0, da_capacity(arr));
    TEST_ASSERT_NULL(da_data(arr));

    da_release(&arr);
}

void test_shrink_to_fit_macro(void) {
    da_array arr = da_new(sizeof(int), 50);

    // Add some elements
    for (int i = 0; i < 15; i++) {
        da_push(arr, &i);
    }

    TEST_ASSERT_EQUAL_INT(15, da_length(arr));
    TEST_ASSERT_EQUAL_INT(50, da_capacity(arr));

    // Shrink to fit using macro
    DA_SHRINK_TO_FIT(arr);
    TEST_ASSERT_EQUAL_INT(15, da_length(arr));
    TEST_ASSERT_EQUAL_INT(15, da_capacity(arr));

    // Verify data integrity
    for (int i = 0; i < 15; i++) {
        TEST_ASSERT_EQUAL_INT(i, DA_AT(arr, i, int));
    }

    da_release(&arr);
}

/* Array Concatenation Tests */
void test_append_array_basic(void) {
    da_array arr1 = da_new(sizeof(int), 3);
    da_array arr2 = da_new(sizeof(int), 3);

    // Setup arr1: [10, 20]
    int vals1[] = {10, 20};
    for (int i = 0; i < 2; i++) {
        da_push(arr1, &vals1[i]);
    }

    // Setup arr2: [30, 40]
    int vals2[] = {30, 40};
    for (int i = 0; i < 2; i++) {
        da_push(arr2, &vals2[i]);
    }

    // Append arr2 to arr1
    da_append_array(arr1, arr2);

    // Check arr1: [10, 20, 30, 40]
    TEST_ASSERT_EQUAL_INT(4, da_length(arr1));
    TEST_ASSERT_EQUAL_INT(10, DA_AT(arr1, 0, int));
    TEST_ASSERT_EQUAL_INT(20, DA_AT(arr1, 1, int));
    TEST_ASSERT_EQUAL_INT(30, DA_AT(arr1, 2, int));
    TEST_ASSERT_EQUAL_INT(40, DA_AT(arr1, 3, int));

    // Check arr2 is unchanged: [30, 40]
    TEST_ASSERT_EQUAL_INT(2, da_length(arr2));
    TEST_ASSERT_EQUAL_INT(30, DA_AT(arr2, 0, int));
    TEST_ASSERT_EQUAL_INT(40, DA_AT(arr2, 1, int));

    da_release(&arr1);
    da_release(&arr2);
}

void test_append_array_empty(void) {
    da_array arr1 = da_new(sizeof(int), 2);
    da_array arr2 = da_new(sizeof(int), 2);

    // arr1 has elements
    int val = 42;
    da_push(arr1, &val);

    // arr2 is empty - appending should do nothing
    da_append_array(arr1, arr2);

    TEST_ASSERT_EQUAL_INT(1, da_length(arr1));
    TEST_ASSERT_EQUAL_INT(42, DA_AT(arr1, 0, int));

    da_release(&arr1);
    da_release(&arr2);
}

void test_append_array_with_growth(void) {
    da_array arr1 = da_new(sizeof(int), 2);
    da_array arr2 = da_new(sizeof(int), 3);

    // Fill arr1 to capacity: [10, 20]
    int vals1[] = {10, 20};
    for (int i = 0; i < 2; i++) {
        da_push(arr1, &vals1[i]);
    }

    // Setup arr2: [30, 40, 50]
    int vals2[] = {30, 40, 50};
    for (int i = 0; i < 3; i++) {
        da_push(arr2, &vals2[i]);
    }

    TEST_ASSERT_EQUAL_INT(2, da_capacity(arr1));

    // Append should trigger growth
    da_append_array(arr1, arr2);

    TEST_ASSERT_TRUE(da_capacity(arr1) >= 5);
    TEST_ASSERT_EQUAL_INT(5, da_length(arr1));

    // Verify data: [10, 20, 30, 40, 50]
    TEST_ASSERT_EQUAL_INT(10, DA_AT(arr1, 0, int));
    TEST_ASSERT_EQUAL_INT(20, DA_AT(arr1, 1, int));
    TEST_ASSERT_EQUAL_INT(30, DA_AT(arr1, 2, int));
    TEST_ASSERT_EQUAL_INT(40, DA_AT(arr1, 3, int));
    TEST_ASSERT_EQUAL_INT(50, DA_AT(arr1, 4, int));

    da_release(&arr1);
    da_release(&arr2);
}

void test_concat_basic(void) {
    da_array arr1 = da_new(sizeof(int), 2);
    da_array arr2 = da_new(sizeof(int), 2);

    // Setup arr1: [10, 20]
    int vals1[] = {10, 20};
    for (int i = 0; i < 2; i++) {
        da_push(arr1, &vals1[i]);
    }

    // Setup arr2: [30, 40]
    int vals2[] = {30, 40};
    for (int i = 0; i < 2; i++) {
        da_push(arr2, &vals2[i]);
    }

    // Concatenate (functional style)
    da_array result = da_concat(arr1, arr2);

    // Check result: [10, 20, 30, 40]
    TEST_ASSERT_EQUAL_INT(4, da_length(result));
    TEST_ASSERT_EQUAL_INT(4, da_capacity(result)); // Exact capacity!
    TEST_ASSERT_EQUAL_INT(10, DA_AT(result, 0, int));
    TEST_ASSERT_EQUAL_INT(20, DA_AT(result, 1, int));
    TEST_ASSERT_EQUAL_INT(30, DA_AT(result, 2, int));
    TEST_ASSERT_EQUAL_INT(40, DA_AT(result, 3, int));

    // Check originals are unchanged
    TEST_ASSERT_EQUAL_INT(2, da_length(arr1));
    TEST_ASSERT_EQUAL_INT(2, da_length(arr2));
    TEST_ASSERT_EQUAL_INT(10, DA_AT(arr1, 0, int));
    TEST_ASSERT_EQUAL_INT(30, DA_AT(arr2, 0, int));

    da_release(&result);
    da_release(&arr1);
    da_release(&arr2);
}

void test_concat_empty_arrays(void) {
    da_array arr1 = da_new(sizeof(int), 2);
    da_array arr2 = da_new(sizeof(int), 2);

    // Both arrays empty
    da_array result = da_concat(arr1, arr2);

    TEST_ASSERT_EQUAL_INT(0, da_length(result));
    TEST_ASSERT_EQUAL_INT(0, da_capacity(result));
    TEST_ASSERT_NULL(da_data(result));

    da_release(&result);
    da_release(&arr1);
    da_release(&arr2);
}

void test_concat_one_empty(void) {
    da_array arr1 = da_new(sizeof(int), 2);
    da_array arr2 = da_new(sizeof(int), 2);

    // Only arr1 has elements: [42, 99]
    int vals[] = {42, 99};
    for (int i = 0; i < 2; i++) {
        da_push(arr1, &vals[i]);
    }

    // arr2 is empty
    da_array result = da_concat(arr1, arr2);

    TEST_ASSERT_EQUAL_INT(2, da_length(result));
    TEST_ASSERT_EQUAL_INT(2, da_capacity(result));
    TEST_ASSERT_EQUAL_INT(42, DA_AT(result, 0, int));
    TEST_ASSERT_EQUAL_INT(99, DA_AT(result, 1, int));

    da_release(&result);
    da_release(&arr1);
    da_release(&arr2);
}

/* Builder Tests */
void test_builder_create_basic(void) {
    da_builder builder = da_builder_create(sizeof(int));

    TEST_ASSERT_NOT_NULL(builder);
    TEST_ASSERT_EQUAL_INT(0, da_builder_length(builder));
    TEST_ASSERT_EQUAL_INT(0, da_builder_capacity(builder));

    da_builder_destroy(&builder);
    TEST_ASSERT_NULL(builder);
}

void test_builder_create_typed_macro(void) {
    da_builder builder = DA_BUILDER_CREATE(int);

    TEST_ASSERT_NOT_NULL(builder);
    TEST_ASSERT_EQUAL_INT(0, DA_BUILDER_LEN(builder));
    TEST_ASSERT_EQUAL_INT(0, DA_BUILDER_CAP(builder));

    da_builder_destroy(&builder);
}

void test_builder_append_basic(void) {
    da_builder builder = DA_BUILDER_CREATE(int);

    int val1 = 42;
    int val2 = 99;

    da_builder_append(builder, &val1);
    TEST_ASSERT_EQUAL_INT(1, DA_BUILDER_LEN(builder));
    TEST_ASSERT_TRUE(DA_BUILDER_CAP(builder) >= 1);

    da_builder_append(builder, &val2);
    TEST_ASSERT_EQUAL_INT(2, DA_BUILDER_LEN(builder));
    TEST_ASSERT_TRUE(DA_BUILDER_CAP(builder) >= 2);

    da_builder_destroy(&builder);
}

void test_builder_append_typed_macro(void) {
    da_builder builder = DA_BUILDER_CREATE(int);

#if DA_SUPPORT_TYPE_INFERENCE && !defined(DA_NOT_USE_TYPE_GENERIC)
    DA_BUILDER_APPEND(builder, 42);
    DA_BUILDER_APPEND(builder, 99);
#else
    DA_BUILDER_APPEND(builder, 42, int);
    DA_BUILDER_APPEND(builder, 99, int);
#endif

    TEST_ASSERT_EQUAL_INT(2, DA_BUILDER_LEN(builder));

    TEST_ASSERT_EQUAL_INT(42, DA_BUILDER_AT(builder, 0, int));
    TEST_ASSERT_EQUAL_INT(99, DA_BUILDER_AT(builder, 1, int));

    da_builder_destroy(&builder);
}

void test_builder_growth_doubling(void) {
    da_builder builder = DA_BUILDER_CREATE(int);

    // Builder should always use doubling strategy
    int previous_capacity = 0;

    for (int i = 0; i < 20; i++) {
#if DA_SUPPORT_TYPE_INFERENCE && !defined(DA_NOT_USE_TYPE_GENERIC)
        DA_BUILDER_APPEND(builder, i);
#else
        DA_BUILDER_APPEND(builder, i, int);
#endif

        int current_capacity = DA_BUILDER_CAP(builder);

        // Check doubling behavior (capacity should be power of 2)
        if (current_capacity > previous_capacity) {
            if (previous_capacity > 0) {
                TEST_ASSERT_EQUAL_INT(previous_capacity * 2, current_capacity);
            }
            previous_capacity = current_capacity;
        }
    }

    da_builder_destroy(&builder);
}

void test_builder_access_operations(void) {
    da_builder builder = DA_BUILDER_CREATE(int);

    // Append some values
    for (int i = 0; i < 5; i++) {
#if DA_SUPPORT_TYPE_INFERENCE && !defined(DA_NOT_USE_TYPE_GENERIC)
        DA_BUILDER_APPEND(builder, i * 10);
#else
        DA_BUILDER_APPEND(builder, i * 10, int);
#endif
    }

    // Test get
    for (int i = 0; i < 5; i++) {
        int* ptr = (int*)da_builder_get(builder, i);
        TEST_ASSERT_EQUAL_INT(i * 10, *ptr);
    }

    // Test set
    int new_val = 999;
    da_builder_set(builder, 2, &new_val);
    TEST_ASSERT_EQUAL_INT(999, DA_BUILDER_AT(builder, 2, int));

    da_builder_destroy(&builder);
}

void test_builder_clear(void) {
    da_builder builder = DA_BUILDER_CREATE(int);

    // Add some elements
    for (int i = 0; i < 10; i++) {
#if DA_SUPPORT_TYPE_INFERENCE && !defined(DA_NOT_USE_TYPE_GENERIC)
        DA_BUILDER_APPEND(builder, i);
#else
        DA_BUILDER_APPEND(builder, i, int);
#endif
    }

    TEST_ASSERT_EQUAL_INT(10, DA_BUILDER_LEN(builder));
    int capacity_before = DA_BUILDER_CAP(builder);

    DA_BUILDER_CLEAR(builder);

    TEST_ASSERT_EQUAL_INT(0, DA_BUILDER_LEN(builder));
    TEST_ASSERT_EQUAL_INT(capacity_before, DA_BUILDER_CAP(builder));  // Capacity unchanged

    da_builder_destroy(&builder);
}

void test_builder_to_array_basic(void) {
    da_builder builder = DA_BUILDER_CREATE(int);

    // Build up some data
    for (int i = 0; i < 10; i++) {
#if DA_SUPPORT_TYPE_INFERENCE && !defined(DA_NOT_USE_TYPE_GENERIC)
        DA_BUILDER_APPEND(builder, i * 2);
#else
        DA_BUILDER_APPEND(builder, i * 2, int);
#endif
    }

    int builder_length = DA_BUILDER_LEN(builder);
    int builder_capacity = DA_BUILDER_CAP(builder);

    // Convert to array
    da_array arr = da_builder_to_array(&builder);
    TEST_ASSERT_NULL(builder);  // Builder should be consumed

    // Check array properties
    TEST_ASSERT_NOT_NULL(arr);
    TEST_ASSERT_EQUAL_INT(builder_length, DA_LENGTH(arr));
    TEST_ASSERT_EQUAL_INT(builder_length, DA_CAPACITY(arr));  // Exact capacity!
    TEST_ASSERT_EQUAL_INT(1, DA_ATOMIC_LOAD(&arr->ref_count));

    // Check that capacity was shrunk to exact size
    TEST_ASSERT_TRUE(DA_CAPACITY(arr) <= builder_capacity);

    // Verify data integrity
    for (int i = 0; i < 10; i++) {
        TEST_ASSERT_EQUAL_INT(i * 2, DA_AT(arr, i, int));
    }

    da_release(&arr);
}

void test_builder_to_array_empty(void) {
    da_builder builder = DA_BUILDER_CREATE(int);

    // Don't add any elements
    TEST_ASSERT_EQUAL_INT(0, DA_BUILDER_LEN(builder));

    da_array arr = da_builder_to_array(&builder);
    TEST_ASSERT_NULL(builder);

    TEST_ASSERT_NOT_NULL(arr);
    TEST_ASSERT_EQUAL_INT(0, DA_LENGTH(arr));
    TEST_ASSERT_EQUAL_INT(0, DA_CAPACITY(arr));
    TEST_ASSERT_EQUAL_INT(1, DA_ATOMIC_LOAD(&arr->ref_count));

    da_release(&arr);
}

void test_builder_to_array_exact_sizing(void) {
    da_builder builder = DA_BUILDER_CREATE(int);

    // Add elements to trigger multiple capacity doublings
    for (int i = 0; i < 100; i++) {
#if DA_SUPPORT_TYPE_INFERENCE && !defined(DA_NOT_USE_TYPE_GENERIC)
        DA_BUILDER_APPEND(builder, i);
#else
        DA_BUILDER_APPEND(builder, i, int);
#endif
    }

    int builder_capacity = DA_BUILDER_CAP(builder);
    TEST_ASSERT_TRUE(builder_capacity > 100);  // Should have excess capacity

    da_array arr = da_builder_to_array(&builder);

    // Array should have exact capacity = length = 100
    TEST_ASSERT_EQUAL_INT(100, DA_LENGTH(arr));
    TEST_ASSERT_EQUAL_INT(100, DA_CAPACITY(arr));  // No wasted memory!

    da_release(&arr);
}

void test_builder_integration_with_arrays(void) {
    // Test that arrays created from builders work normally
    da_builder builder = DA_BUILDER_CREATE(int);

    for (int i = 0; i < 5; i++) {
#if DA_SUPPORT_TYPE_INFERENCE && !defined(DA_NOT_USE_TYPE_GENERIC)
        DA_BUILDER_APPEND(builder, i * 10);
#else
        DA_BUILDER_APPEND(builder, i * 10, int);
#endif
    }

    da_array arr = da_builder_to_array(&builder);

    // Test reference counting
    da_array arr2 = da_retain(arr);
    TEST_ASSERT_EQUAL_INT(2, DA_ATOMIC_LOAD(&arr->ref_count));

    // Test array operations
#if DA_SUPPORT_TYPE_INFERENCE && !defined(DA_NOT_USE_TYPE_GENERIC)
    DA_PUSH(arr, 999);
#else
    DA_PUSH(arr, 999, int);
#endif

    TEST_ASSERT_EQUAL_INT(6, DA_LENGTH(arr));
    TEST_ASSERT_EQUAL_INT(999, DA_AT(arr, 5, int));

    // Test that shared reference sees the change
    TEST_ASSERT_EQUAL_INT(6, DA_LENGTH(arr2));
    TEST_ASSERT_EQUAL_INT(999, DA_AT(arr2, 5, int));

    da_release(&arr);
    da_release(&arr2);
}

void test_builder_different_types(void) {
    // Test builder with different data types
    da_builder float_builder = DA_BUILDER_CREATE(float);
    da_builder char_builder = DA_BUILDER_CREATE(char);

    float f_vals[] = {3.14f, 2.71f, 1.41f};
    char c_vals[] = {'A', 'B', 'C'};

    for (int i = 0; i < 3; i++) {
        da_builder_append(float_builder, &f_vals[i]);
        da_builder_append(char_builder, &c_vals[i]);
    }

    da_array float_arr = da_builder_to_array(&float_builder);
    da_array char_arr = da_builder_to_array(&char_builder);

    // Verify data
    for (int i = 0; i < 3; i++) {
        float* f_ptr = (float*)da_get(float_arr, i);
        char* c_ptr = (char*)da_get(char_arr, i);

        TEST_ASSERT_FLOAT_WITHIN(0.01f, f_vals[i], *f_ptr);
        TEST_ASSERT_EQUAL_INT(c_vals[i], *c_ptr);
    }

    da_release(&float_arr);
    da_release(&char_arr);
}

void test_builder_stress_test(void) {
    da_builder builder = DA_BUILDER_CREATE(int);

    // Add many elements to stress test growth
    const int num_elements = 1000;
    for (int i = 0; i < num_elements; i++) {
#if DA_SUPPORT_TYPE_INFERENCE && !defined(DA_NOT_USE_TYPE_GENERIC)
        DA_BUILDER_APPEND(builder, i);
#else
        DA_BUILDER_APPEND(builder, i, int);
#endif
    }

    TEST_ASSERT_EQUAL_INT(num_elements, DA_BUILDER_LEN(builder));

    // Verify all data
    for (int i = 0; i < num_elements; i++) {
        TEST_ASSERT_EQUAL_INT(i, DA_BUILDER_AT(builder, i, int));
    }

    // Convert to array and verify exact sizing
    da_array arr = da_builder_to_array(&builder);

    TEST_ASSERT_EQUAL_INT(num_elements, DA_LENGTH(arr));
    TEST_ASSERT_EQUAL_INT(num_elements, DA_CAPACITY(arr));  // Exact capacity

    // Verify data integrity after conversion
    for (int i = 0; i < num_elements; i++) {
        TEST_ASSERT_EQUAL_INT(i, DA_AT(arr, i, int));
    }

    da_release(&arr);
}

void test_builder_reserve_basic(void) {
    da_builder builder = da_builder_create(sizeof(int));

    // Initially should have 0 capacity
    TEST_ASSERT_EQUAL_INT(0, da_builder_capacity(builder));

    // Reserve capacity for 100 elements
    da_builder_reserve(builder, 100);
    TEST_ASSERT_GREATER_OR_EQUAL_INT(100, da_builder_capacity(builder));
    TEST_ASSERT_EQUAL_INT(0, da_builder_length(builder));

    // Add elements - should not trigger reallocations
    for (int i = 0; i < 50; i++) {
        da_builder_append(builder, &i);
    }

    TEST_ASSERT_EQUAL_INT(50, da_builder_length(builder));
    TEST_ASSERT_GREATER_OR_EQUAL_INT(100, da_builder_capacity(builder));

    // Verify no reallocation occurred by checking capacity hasn't grown
    int capacity_after_50 = da_builder_capacity(builder);

    for (int i = 50; i < 100; i++) {
        da_builder_append(builder, &i);
    }

    TEST_ASSERT_EQUAL_INT(100, da_builder_length(builder));
    TEST_ASSERT_EQUAL_INT(capacity_after_50, da_builder_capacity(builder));

    da_builder_destroy(&builder);
}

void test_builder_reserve_no_shrink(void) {
    da_builder builder = da_builder_create(sizeof(int));

    // Reserve large capacity
    da_builder_reserve(builder, 1000);
    int large_capacity = da_builder_capacity(builder);
    TEST_ASSERT_GREATER_OR_EQUAL_INT(1000, large_capacity);

    // Attempt to "reserve" smaller capacity - should not shrink
    da_builder_reserve(builder, 10);
    TEST_ASSERT_EQUAL_INT(large_capacity, da_builder_capacity(builder));

    da_builder_destroy(&builder);
}

void test_builder_append_array_basic(void) {
    da_builder builder = da_builder_create(sizeof(int));

    // Create source array with data
    da_array source = da_new(sizeof(int), 3);
    int values[] = {10, 20, 30};
    for (int i = 0; i < 3; i++) {
        da_push(source, &values[i]);
    }

    // Append array to builder
    da_builder_append_array(builder, source);

    TEST_ASSERT_EQUAL_INT(3, da_builder_length(builder));

    // Verify all elements were copied correctly
    for (int i = 0; i < 3; i++) {
        TEST_ASSERT_EQUAL_INT(values[i], DA_BUILDER_AT(builder, i, int));
    }

    da_release(&source);
    da_builder_destroy(&builder);
}

void test_builder_append_array_empty(void) {
    da_builder builder = da_builder_create(sizeof(int));

    // Create empty source array
    da_array source = da_new(sizeof(int), 0);

    // Append empty array to builder - should be no-op
    da_builder_append_array(builder, source);

    TEST_ASSERT_EQUAL_INT(0, da_builder_length(builder));

    da_release(&source);
    da_builder_destroy(&builder);
}

void test_builder_append_array_multiple(void) {
    da_builder builder = da_builder_create(sizeof(int));

    // First array: [1, 2, 3]
    da_array arr1 = da_new(sizeof(int), 3);
    for (int i = 1; i <= 3; i++) {
        da_push(arr1, &i);
    }

    // Second array: [4, 5]
    da_array arr2 = da_new(sizeof(int), 2);
    for (int i = 4; i <= 5; i++) {
        da_push(arr2, &i);
    }

    // Append both arrays
    da_builder_append_array(builder, arr1);
    da_builder_append_array(builder, arr2);

    // Should have [1, 2, 3, 4, 5]
    TEST_ASSERT_EQUAL_INT(5, da_builder_length(builder));

    for (int i = 0; i < 5; i++) {
        TEST_ASSERT_EQUAL_INT(i + 1, DA_BUILDER_AT(builder, i, int));
    }

    da_release(&arr1);
    da_release(&arr2);
    da_builder_destroy(&builder);
}

void test_builder_append_array_with_existing_data(void) {
    da_builder builder = da_builder_create(sizeof(int));

    // Add some initial data
    int initial[] = {100, 200};
    for (int i = 0; i < 2; i++) {
        da_builder_append(builder, &initial[i]);
    }

    // Create array to append
    da_array source = da_new(sizeof(int), 2);
    int values[] = {300, 400};
    for (int i = 0; i < 2; i++) {
        da_push(source, &values[i]);
    }

    // Append array to existing builder data
    da_builder_append_array(builder, source);

    // Should have [100, 200, 300, 400]
    TEST_ASSERT_EQUAL_INT(4, da_builder_length(builder));
    TEST_ASSERT_EQUAL_INT(100, DA_BUILDER_AT(builder, 0, int));
    TEST_ASSERT_EQUAL_INT(200, DA_BUILDER_AT(builder, 1, int));
    TEST_ASSERT_EQUAL_INT(300, DA_BUILDER_AT(builder, 2, int));
    TEST_ASSERT_EQUAL_INT(400, DA_BUILDER_AT(builder, 3, int));

    da_release(&source);
    da_builder_destroy(&builder);
}

void test_builder_reserve_and_append_array_efficiency(void) {
    da_builder builder = da_builder_create(sizeof(int));

    // Create large array
    da_array large_array = da_new(sizeof(int), 1000);
    for (int i = 0; i < 1000; i++) {
        da_push(large_array, &i);
    }

    // Pre-reserve exact space needed
    da_builder_reserve(builder, 1000);
    int reserved_capacity = da_builder_capacity(builder);

    // Append the large array
    da_builder_append_array(builder, large_array);

    // Capacity should not have grown beyond reserved amount
    TEST_ASSERT_EQUAL_INT(reserved_capacity, da_builder_capacity(builder));
    TEST_ASSERT_EQUAL_INT(1000, da_builder_length(builder));

    // Verify all data is correct
    for (int i = 0; i < 1000; i++) {
        TEST_ASSERT_EQUAL_INT(i, DA_BUILDER_AT(builder, i, int));
    }

    da_release(&large_array);
    da_builder_destroy(&builder);
}

/* Peek Operations Tests */
void test_peek_basic(void) {
    da_array arr = da_new(sizeof(int), 3);

    int vals[] = {10, 20, 30};
    for (int i = 0; i < 3; i++) {
        da_push(arr, &vals[i]);
    }

    // Test peek (last element)
    int* last_ptr = (int*)da_peek(arr);
    TEST_ASSERT_EQUAL_INT(30, *last_ptr);
    TEST_ASSERT_EQUAL_INT(3, da_length(arr));  // Length unchanged

    // Test peek_first
    int* first_ptr = (int*)da_peek_first(arr);
    TEST_ASSERT_EQUAL_INT(10, *first_ptr);
    TEST_ASSERT_EQUAL_INT(3, da_length(arr));  // Length unchanged

    da_release(&arr);
}

void test_peek_macros(void) {
    da_array arr = da_new(sizeof(int), 2);

    int vals[] = {42, 99};
    for (int i = 0; i < 2; i++) {
        da_push(arr, &vals[i]);
    }

    // Test typed peek macros
    TEST_ASSERT_EQUAL_INT(99, DA_PEEK(arr, int));      // Last element
    TEST_ASSERT_EQUAL_INT(42, DA_PEEK_FIRST(arr, int)); // First element
    TEST_ASSERT_EQUAL_INT(2, da_length(arr));          // Length unchanged

    da_release(&arr);
}

void test_peek_single_element(void) {
    da_array arr = da_new(sizeof(int), 1);

    int val = 123;
    da_push(arr, &val);

    // Both peek operations should return the same element
    int* last = (int*)da_peek(arr);
    int* first = (int*)da_peek_first(arr);

    TEST_ASSERT_EQUAL_INT(123, *last);
    TEST_ASSERT_EQUAL_INT(123, *first);
    TEST_ASSERT_EQUAL_PTR(first, last);  // Should be same pointer

    da_release(&arr);
}

/* Bulk Operations Tests */
void test_append_raw_basic(void) {
    da_array arr = da_new(sizeof(int), 2);

    // Add initial elements
    int initial[] = {10, 20};
    for (int i = 0; i < 2; i++) {
        da_push(arr, &initial[i]);
    }

    // Append raw array
    int raw_data[] = {30, 40, 50, 60};
    da_append_raw(arr, raw_data, 4);

    TEST_ASSERT_EQUAL_INT(6, da_length(arr));
    TEST_ASSERT_EQUAL_INT(10, DA_AT(arr, 0, int));
    TEST_ASSERT_EQUAL_INT(20, DA_AT(arr, 1, int));
    TEST_ASSERT_EQUAL_INT(30, DA_AT(arr, 2, int));
    TEST_ASSERT_EQUAL_INT(40, DA_AT(arr, 3, int));
    TEST_ASSERT_EQUAL_INT(50, DA_AT(arr, 4, int));
    TEST_ASSERT_EQUAL_INT(60, DA_AT(arr, 5, int));

    da_release(&arr);
}

void test_append_raw_empty(void) {
    da_array arr = da_new(sizeof(int), 2);

    int val = 42;
    da_push(arr, &val);

    // Append zero elements - should do nothing
    int dummy[] = {1, 2, 3};
    da_append_raw(arr, dummy, 0);

    TEST_ASSERT_EQUAL_INT(1, da_length(arr));
    TEST_ASSERT_EQUAL_INT(42, DA_AT(arr, 0, int));

    da_release(&arr);
}

void test_append_raw_with_growth(void) {
    da_array arr = da_new(sizeof(int), 2);

    // Fill to capacity
    int vals[] = {10, 20};
    for (int i = 0; i < 2; i++) {
        da_push(arr, &vals[i]);
    }

    TEST_ASSERT_EQUAL_INT(2, da_capacity(arr));

    // Append more than remaining capacity
    int raw_data[] = {30, 40, 50, 60, 70};
    da_append_raw(arr, raw_data, 5);

    TEST_ASSERT_TRUE(da_capacity(arr) >= 7);
    TEST_ASSERT_EQUAL_INT(7, da_length(arr));

    // Verify all data
    int expected[] = {10, 20, 30, 40, 50, 60, 70};
    for (int i = 0; i < 7; i++) {
        TEST_ASSERT_EQUAL_INT(expected[i], DA_AT(arr, i, int));
    }

    da_release(&arr);
}

void test_fill_basic(void) {
    da_array arr = da_new(sizeof(int), 10);

    // Add initial element
    int initial = 99;
    da_push(arr, &initial);

    // Fill with zeros
    int zero = 0;
    da_fill(arr, &zero, 5);

    TEST_ASSERT_EQUAL_INT(6, da_length(arr));
    TEST_ASSERT_EQUAL_INT(99, DA_AT(arr, 0, int));
    for (int i = 1; i < 6; i++) {
        TEST_ASSERT_EQUAL_INT(0, DA_AT(arr, i, int));
    }

    da_release(&arr);
}

void test_fill_empty_count(void) {
    da_array arr = da_new(sizeof(int), 2);

    int val = 42;
    da_push(arr, &val);

    // Fill with zero count - should do nothing
    int dummy = 123;
    da_fill(arr, &dummy, 0);

    TEST_ASSERT_EQUAL_INT(1, da_length(arr));
    TEST_ASSERT_EQUAL_INT(42, DA_AT(arr, 0, int));

    da_release(&arr);
}

void test_fill_with_growth(void) {
    da_array arr = da_new(sizeof(int), 2);

    TEST_ASSERT_EQUAL_INT(0, da_length(arr));
    TEST_ASSERT_EQUAL_INT(2, da_capacity(arr));

    // Fill more than capacity
    int pattern = 777;
    da_fill(arr, &pattern, 10);

    TEST_ASSERT_TRUE(da_capacity(arr) >= 10);
    TEST_ASSERT_EQUAL_INT(10, da_length(arr));

    // Verify all filled elements
    for (int i = 0; i < 10; i++) {
        TEST_ASSERT_EQUAL_INT(777, DA_AT(arr, i, int));
    }

    da_release(&arr);
}

/* Range Operations Tests */
void test_slice_basic(void) {
    da_array arr = da_new(sizeof(int), 5);

    // Setup array: [10, 20, 30, 40, 50]
    int vals[] = {10, 20, 30, 40, 50};
    for (int i = 0; i < 5; i++) {
        da_push(arr, &vals[i]);
    }

    // Slice [1, 4) -> [20, 30, 40]
    da_array slice = da_slice(arr, 1, 4);

    TEST_ASSERT_EQUAL_INT(3, da_length(slice));
    TEST_ASSERT_EQUAL_INT(3, da_capacity(slice));  // Exact capacity
    TEST_ASSERT_EQUAL_INT(20, DA_AT(slice, 0, int));
    TEST_ASSERT_EQUAL_INT(30, DA_AT(slice, 1, int));
    TEST_ASSERT_EQUAL_INT(40, DA_AT(slice, 2, int));

    // Original array unchanged
    TEST_ASSERT_EQUAL_INT(5, da_length(arr));
    TEST_ASSERT_EQUAL_INT(10, DA_AT(arr, 0, int));

    da_release(&slice);
    da_release(&arr);
}

void test_slice_empty_range(void) {
    da_array arr = da_new(sizeof(int), 3);

    int vals[] = {10, 20, 30};
    for (int i = 0; i < 3; i++) {
        da_push(arr, &vals[i]);
    }

    // Empty slice [1, 1)
    da_array slice = da_slice(arr, 1, 1);

    TEST_ASSERT_EQUAL_INT(0, da_length(slice));
    TEST_ASSERT_EQUAL_INT(0, da_capacity(slice));
    TEST_ASSERT_NULL(da_data(slice));

    da_release(&slice);
    da_release(&arr);
}

void test_slice_full_array(void) {
    da_array arr = da_new(sizeof(int), 3);

    int vals[] = {42, 99, 123};
    for (int i = 0; i < 3; i++) {
        da_push(arr, &vals[i]);
    }

    // Full slice [0, 3)
    da_array slice = da_slice(arr, 0, 3);

    TEST_ASSERT_EQUAL_INT(3, da_length(slice));
    TEST_ASSERT_EQUAL_INT(3, da_capacity(slice));

    // Should be identical content
    for (int i = 0; i < 3; i++) {
        TEST_ASSERT_EQUAL_INT(vals[i], DA_AT(slice, i, int));
    }

    da_release(&slice);
    da_release(&arr);
}

void test_remove_range_basic(void) {
    da_array arr = da_new(sizeof(int), 6);

    // Setup array: [10, 20, 30, 40, 50, 60]
    int vals[] = {10, 20, 30, 40, 50, 60};
    for (int i = 0; i < 6; i++) {
        da_push(arr, &vals[i]);
    }

    // Remove range [2, 4) -> remove 30, 40
    da_remove_range(arr, 2, 2);

    TEST_ASSERT_EQUAL_INT(4, da_length(arr));
    TEST_ASSERT_EQUAL_INT(10, DA_AT(arr, 0, int));
    TEST_ASSERT_EQUAL_INT(20, DA_AT(arr, 1, int));
    TEST_ASSERT_EQUAL_INT(50, DA_AT(arr, 2, int));  // 50 moved left
    TEST_ASSERT_EQUAL_INT(60, DA_AT(arr, 3, int));  // 60 moved left

    da_release(&arr);
}

void test_remove_range_empty(void) {
    da_array arr = da_new(sizeof(int), 3);

    int vals[] = {10, 20, 30};
    for (int i = 0; i < 3; i++) {
        da_push(arr, &vals[i]);
    }

    // Remove zero elements - should do nothing
    da_remove_range(arr, 1, 0);

    TEST_ASSERT_EQUAL_INT(3, da_length(arr));
    TEST_ASSERT_EQUAL_INT(10, DA_AT(arr, 0, int));
    TEST_ASSERT_EQUAL_INT(20, DA_AT(arr, 1, int));
    TEST_ASSERT_EQUAL_INT(30, DA_AT(arr, 2, int));

    da_release(&arr);
}

void test_remove_range_from_end(void) {
    da_array arr = da_new(sizeof(int), 5);

    int vals[] = {10, 20, 30, 40, 50};
    for (int i = 0; i < 5; i++) {
        da_push(arr, &vals[i]);
    }

    // Remove last 2 elements
    da_remove_range(arr, 3, 2);

    TEST_ASSERT_EQUAL_INT(3, da_length(arr));
    TEST_ASSERT_EQUAL_INT(10, DA_AT(arr, 0, int));
    TEST_ASSERT_EQUAL_INT(20, DA_AT(arr, 1, int));
    TEST_ASSERT_EQUAL_INT(30, DA_AT(arr, 2, int));

    da_release(&arr);
}

/* Utility Operations Tests */
void test_reverse_basic(void) {
    da_array arr = da_new(sizeof(int), 5);

    // Setup array: [10, 20, 30, 40, 50]
    int vals[] = {10, 20, 30, 40, 50};
    for (int i = 0; i < 5; i++) {
        da_push(arr, &vals[i]);
    }

    da_reverse(arr);

    // Should now be: [50, 40, 30, 20, 10]
    TEST_ASSERT_EQUAL_INT(5, da_length(arr));
    TEST_ASSERT_EQUAL_INT(50, DA_AT(arr, 0, int));
    TEST_ASSERT_EQUAL_INT(40, DA_AT(arr, 1, int));
    TEST_ASSERT_EQUAL_INT(30, DA_AT(arr, 2, int));
    TEST_ASSERT_EQUAL_INT(20, DA_AT(arr, 3, int));
    TEST_ASSERT_EQUAL_INT(10, DA_AT(arr, 4, int));

    da_release(&arr);
}

void test_reverse_even_length(void) {
    da_array arr = da_new(sizeof(int), 4);

    int vals[] = {1, 2, 3, 4};
    for (int i = 0; i < 4; i++) {
        da_push(arr, &vals[i]);
    }

    da_reverse(arr);

    // Should be: [4, 3, 2, 1]
    TEST_ASSERT_EQUAL_INT(4, DA_AT(arr, 0, int));
    TEST_ASSERT_EQUAL_INT(3, DA_AT(arr, 1, int));
    TEST_ASSERT_EQUAL_INT(2, DA_AT(arr, 2, int));
    TEST_ASSERT_EQUAL_INT(1, DA_AT(arr, 3, int));

    da_release(&arr);
}

void test_reverse_single_element(void) {
    da_array arr = da_new(sizeof(int), 1);

    int val = 42;
    da_push(arr, &val);

    da_reverse(arr);

    // Should be unchanged
    TEST_ASSERT_EQUAL_INT(1, da_length(arr));
    TEST_ASSERT_EQUAL_INT(42, DA_AT(arr, 0, int));

    da_release(&arr);
}

void test_reverse_empty(void) {
    da_array arr = da_new(sizeof(int), 2);

    // Empty array
    da_reverse(arr);

    // Should remain empty
    TEST_ASSERT_EQUAL_INT(0, da_length(arr));

    da_release(&arr);
}

void test_swap_basic(void) {
    da_array arr = da_new(sizeof(int), 5);

    int vals[] = {10, 20, 30, 40, 50};
    for (int i = 0; i < 5; i++) {
        da_push(arr, &vals[i]);
    }

    // Swap first and last
    da_swap(arr, 0, 4);

    TEST_ASSERT_EQUAL_INT(50, DA_AT(arr, 0, int));
    TEST_ASSERT_EQUAL_INT(20, DA_AT(arr, 1, int));  // Unchanged
    TEST_ASSERT_EQUAL_INT(30, DA_AT(arr, 2, int));  // Unchanged
    TEST_ASSERT_EQUAL_INT(40, DA_AT(arr, 3, int));  // Unchanged
    TEST_ASSERT_EQUAL_INT(10, DA_AT(arr, 4, int));

    da_release(&arr);
}

void test_swap_same_index(void) {
    da_array arr = da_new(sizeof(int), 3);

    int vals[] = {10, 20, 30};
    for (int i = 0; i < 3; i++) {
        da_push(arr, &vals[i]);
    }

    // Swap element with itself - should be no-op
    da_swap(arr, 1, 1);

    TEST_ASSERT_EQUAL_INT(10, DA_AT(arr, 0, int));
    TEST_ASSERT_EQUAL_INT(20, DA_AT(arr, 1, int));  // Unchanged
    TEST_ASSERT_EQUAL_INT(30, DA_AT(arr, 2, int));

    da_release(&arr);
}

void test_swap_adjacent(void) {
    da_array arr = da_new(sizeof(int), 3);

    int vals[] = {100, 200, 300};
    for (int i = 0; i < 3; i++) {
        da_push(arr, &vals[i]);
    }

    // Swap adjacent elements
    da_swap(arr, 0, 1);

    TEST_ASSERT_EQUAL_INT(200, DA_AT(arr, 0, int));
    TEST_ASSERT_EQUAL_INT(100, DA_AT(arr, 1, int));
    TEST_ASSERT_EQUAL_INT(300, DA_AT(arr, 2, int));  // Unchanged

    da_release(&arr);
}

void test_is_empty_basic(void) {
    da_array arr = da_new(sizeof(int), 5);

    // Initially empty
    TEST_ASSERT_EQUAL_INT(1, da_is_empty(arr));

    // Add element
    int val = 42;
    da_push(arr, &val);
    TEST_ASSERT_EQUAL_INT(0, da_is_empty(arr));

    // Remove element
    da_pop(arr, NULL);
    TEST_ASSERT_EQUAL_INT(1, da_is_empty(arr));

    da_release(&arr);
}

void test_is_empty_after_clear(void) {
    da_array arr = da_new(sizeof(int), 3);

    // Add elements
    for (int i = 0; i < 3; i++) {
        da_push(arr, &i);
    }
    TEST_ASSERT_EQUAL_INT(0, da_is_empty(arr));

    // Clear and check
    da_clear(arr);
    TEST_ASSERT_EQUAL_INT(1, da_is_empty(arr));

    da_release(&arr);
}

/* Copy Operations Tests */
void test_copy_basic(void) {
    da_array original = da_new(sizeof(int), 5);

    // Add some elements to original
    int vals[] = {10, 20, 30, 40};
    for (int i = 0; i < 4; i++) {
        da_push(original, &vals[i]);
    }

    // Create copy
    da_array copy = da_copy(original);

    // Verify copy has same data but different identity
    TEST_ASSERT_NOT_EQUAL(original, copy);
    TEST_ASSERT_EQUAL_INT(4, da_length(copy));
    TEST_ASSERT_EQUAL_INT(4, da_capacity(copy));  // Exact capacity
    TEST_ASSERT_EQUAL_INT(1, DA_ATOMIC_LOAD(&copy->ref_count));  // New ref count

    // Verify data integrity
    for (int i = 0; i < 4; i++) {
        TEST_ASSERT_EQUAL_INT(vals[i], DA_AT(copy, i, int));
    }

    // Verify independence - modify original
    int new_val = 99;
    da_push(original, &new_val);
    TEST_ASSERT_EQUAL_INT(5, da_length(original));
    TEST_ASSERT_EQUAL_INT(4, da_length(copy));  // Copy unchanged

    // Verify independence - modify copy
    DA_PUT(copy, 0, 123);
    TEST_ASSERT_EQUAL_INT(123, DA_AT(copy, 0, int));
    TEST_ASSERT_EQUAL_INT(10, DA_AT(original, 0, int));  // Original unchanged

    da_release(&original);
    da_release(&copy);
}

void test_copy_empty_array(void) {
    da_array original = da_new(sizeof(int), 10);

    // Copy empty array
    da_array copy = da_copy(original);

    TEST_ASSERT_NOT_EQUAL(original, copy);
    TEST_ASSERT_EQUAL_INT(0, da_length(copy));
    TEST_ASSERT_EQUAL_INT(0, da_capacity(copy));  // Exact capacity (zero)
    TEST_ASSERT_NULL(da_data(copy));  // No data allocated
    TEST_ASSERT_EQUAL_INT(1, DA_ATOMIC_LOAD(&copy->ref_count));

    // Verify independence - add to original
    int val = 42;
    da_push(original, &val);
    TEST_ASSERT_EQUAL_INT(1, da_length(original));
    TEST_ASSERT_EQUAL_INT(0, da_length(copy));  // Copy remains empty

    da_release(&original);
    da_release(&copy);
}

void test_copy_single_element(void) {
    da_array original = da_new(sizeof(int), 1);

    int val = 42;
    da_push(original, &val);

    da_array copy = da_copy(original);

    TEST_ASSERT_NOT_EQUAL(original, copy);
    TEST_ASSERT_EQUAL_INT(1, da_length(copy));
    TEST_ASSERT_EQUAL_INT(1, da_capacity(copy));  // Exact capacity
    TEST_ASSERT_EQUAL_INT(42, DA_AT(copy, 0, int));

    // Verify different data pointers
    TEST_ASSERT_NOT_EQUAL(da_data(original), da_data(copy));

    da_release(&original);
    da_release(&copy);
}

void test_copy_exact_capacity(void) {
    da_array original = da_new(sizeof(int), 100);  // Large capacity

    // Add only a few elements
    for (int i = 0; i < 10; i++) {
        da_push(original, &i);
    }

    TEST_ASSERT_EQUAL_INT(10, da_length(original));
    TEST_ASSERT_EQUAL_INT(100, da_capacity(original));  // Excess capacity

    da_array copy = da_copy(original);

    // Copy should have exact capacity = length
    TEST_ASSERT_EQUAL_INT(10, da_length(copy));
    TEST_ASSERT_EQUAL_INT(10, da_capacity(copy));  // No wasted space

    // Verify data integrity
    for (int i = 0; i < 10; i++) {
        TEST_ASSERT_EQUAL_INT(i, DA_AT(copy, i, int));
    }

    da_release(&original);
    da_release(&copy);
}

void test_copy_different_types(void) {
    // Test copying arrays of different types
    da_array float_arr = da_new(sizeof(float), 3);
    da_array char_arr = da_new(sizeof(char), 3);

    float f_vals[] = {3.14f, 2.71f, 1.41f};
    char c_vals[] = {'A', 'B', 'C'};

    for (int i = 0; i < 3; i++) {
        da_push(float_arr, &f_vals[i]);
        da_push(char_arr, &c_vals[i]);
    }

    da_array float_copy = da_copy(float_arr);
    da_array char_copy = da_copy(char_arr);

    // Verify float copy
    TEST_ASSERT_EQUAL_INT(3, da_length(float_copy));
    TEST_ASSERT_EQUAL_INT(3, da_capacity(float_copy));
    for (int i = 0; i < 3; i++) {
        float* ptr = (float*)da_get(float_copy, i);
        TEST_ASSERT_FLOAT_WITHIN(0.01f, f_vals[i], *ptr);
    }

    // Verify char copy
    TEST_ASSERT_EQUAL_INT(3, da_length(char_copy));
    TEST_ASSERT_EQUAL_INT(3, da_capacity(char_copy));
    for (int i = 0; i < 3; i++) {
        char* ptr = (char*)da_get(char_copy, i);
        TEST_ASSERT_EQUAL_INT(c_vals[i], *ptr);
    }

    da_release(&float_arr);
    da_release(&char_arr);
    da_release(&float_copy);
    da_release(&char_copy);
}

void test_copy_independence(void) {
    da_array original = da_new(sizeof(int), 5);

    // Setup original array: [10, 20, 30]
    int vals[] = {10, 20, 30};
    for (int i = 0; i < 3; i++) {
        da_push(original, &vals[i]);
    }

    da_array copy = da_copy(original);

    // Extensive independence testing

    // 1. Push to original - copy unaffected
    int new_val = 40;
    da_push(original, &new_val);
    TEST_ASSERT_EQUAL_INT(4, da_length(original));
    TEST_ASSERT_EQUAL_INT(3, da_length(copy));

    // 2. Push to copy - original unaffected
    int copy_val = 99;
    da_push(copy, &copy_val);
    TEST_ASSERT_EQUAL_INT(4, da_length(original));
    TEST_ASSERT_EQUAL_INT(4, da_length(copy));
    TEST_ASSERT_EQUAL_INT(40, DA_AT(original, 3, int));
    TEST_ASSERT_EQUAL_INT(99, DA_AT(copy, 3, int));

    // 3. Modify elements in original - copy unaffected
    DA_PUT(original, 0, 777);
    TEST_ASSERT_EQUAL_INT(777, DA_AT(original, 0, int));
    TEST_ASSERT_EQUAL_INT(10, DA_AT(copy, 0, int));

    // 4. Clear original - copy unaffected
    da_clear(original);
    TEST_ASSERT_EQUAL_INT(0, da_length(original));
    TEST_ASSERT_EQUAL_INT(4, da_length(copy));
    TEST_ASSERT_EQUAL_INT(10, DA_AT(copy, 0, int));  // Still has original data

    da_release(&original);
    da_release(&copy);
}

void test_copy_sorting_scenario(void) {
    // Test the main use case: copying for sorting without affecting original
    da_array numbers = da_new(sizeof(int), 5);

    // Add unsorted numbers
    int vals[] = {50, 20, 80, 10, 30};
    for (int i = 0; i < 5; i++) {
        da_push(numbers, &vals[i]);
    }

    // Create copy for sorting
    da_array sorted_copy = da_copy(numbers);

    // Simple bubble sort on copy
    for (int i = 0; i < da_length(sorted_copy) - 1; i++) {
        for (int j = 0; j < da_length(sorted_copy) - i - 1; j++) {
            int a = DA_AT(sorted_copy, j, int);
            int b = DA_AT(sorted_copy, j + 1, int);
            if (a > b) {
                da_swap(sorted_copy, j, j + 1);
            }
        }
    }

    // Verify original is unchanged
    TEST_ASSERT_EQUAL_INT(50, DA_AT(numbers, 0, int));
    TEST_ASSERT_EQUAL_INT(20, DA_AT(numbers, 1, int));
    TEST_ASSERT_EQUAL_INT(80, DA_AT(numbers, 2, int));
    TEST_ASSERT_EQUAL_INT(10, DA_AT(numbers, 3, int));
    TEST_ASSERT_EQUAL_INT(30, DA_AT(numbers, 4, int));

    // Verify copy is sorted
    TEST_ASSERT_EQUAL_INT(10, DA_AT(sorted_copy, 0, int));
    TEST_ASSERT_EQUAL_INT(20, DA_AT(sorted_copy, 1, int));
    TEST_ASSERT_EQUAL_INT(30, DA_AT(sorted_copy, 2, int));
    TEST_ASSERT_EQUAL_INT(50, DA_AT(sorted_copy, 3, int));
    TEST_ASSERT_EQUAL_INT(80, DA_AT(sorted_copy, 4, int));

    da_release(&numbers);
    da_release(&sorted_copy);
}

void test_copy_reference_counting(void) {
    da_array original = da_new(sizeof(int), 3);

    int vals[] = {10, 20, 30};
    for (int i = 0; i < 3; i++) {
        da_push(original, &vals[i]);
    }

    // Create copy
    da_array copy = da_copy(original);

    // Both should have ref_count = 1
    TEST_ASSERT_EQUAL_INT(1, DA_ATOMIC_LOAD(&original->ref_count));
    TEST_ASSERT_EQUAL_INT(1, DA_ATOMIC_LOAD(&copy->ref_count));

    // Retain original - should not affect copy
    da_array original_ref = da_retain(original);
    TEST_ASSERT_EQUAL_INT(2, DA_ATOMIC_LOAD(&original->ref_count));
    TEST_ASSERT_EQUAL_INT(1, DA_ATOMIC_LOAD(&copy->ref_count));

    // Retain copy - should not affect original
    da_array copy_ref = da_retain(copy);
    TEST_ASSERT_EQUAL_INT(2, DA_ATOMIC_LOAD(&original->ref_count));
    TEST_ASSERT_EQUAL_INT(2, DA_ATOMIC_LOAD(&copy->ref_count));

    // Release references
    da_release(&original_ref);
    da_release(&copy_ref);
    TEST_ASSERT_EQUAL_INT(1, DA_ATOMIC_LOAD(&original->ref_count));
    TEST_ASSERT_EQUAL_INT(1, DA_ATOMIC_LOAD(&copy->ref_count));

    da_release(&original);
    da_release(&copy);
}

/* Filter Operations Tests */
// Helper predicate functions for testing
int is_even(const void* elem, void* ctx) {
    (void)ctx; // Suppress unused parameter warning
    return *(int*)elem % 2 == 0;
}

int is_positive(const void* elem, void* ctx) {
    (void)ctx; // Suppress unused parameter warning
    return *(int*)elem > 0;
}

int greater_than_threshold(const void* elem, void* ctx) {
    int threshold = *(int*)ctx;
    return *(int*)elem > threshold;
}

void test_filter_basic(void) {
    da_array numbers = da_new(sizeof(int), 5);

    // Add mixed numbers: [1, 2, 3, 4, 5]
    for (int i = 1; i <= 5; i++) {
        da_push(numbers, &i);
    }

    // Filter even numbers
    da_array evens = da_filter(numbers, is_even, NULL);

    TEST_ASSERT_EQUAL_INT(2, da_length(evens));  // [2, 4]
    TEST_ASSERT_EQUAL_INT(2, da_capacity(evens)); // Exact capacity
    TEST_ASSERT_EQUAL_INT(1, DA_ATOMIC_LOAD(&evens->ref_count));

    // Verify filtered data
    TEST_ASSERT_EQUAL_INT(2, DA_AT(evens, 0, int));
    TEST_ASSERT_EQUAL_INT(4, DA_AT(evens, 1, int));

    // Original unchanged
    TEST_ASSERT_EQUAL_INT(5, da_length(numbers));
    TEST_ASSERT_EQUAL_INT(1, DA_AT(numbers, 0, int));

    da_release(&numbers);
    da_release(&evens);
}

void test_filter_empty_result(void) {
    da_array numbers = da_new(sizeof(int), 3);

    // Add negative numbers: [-1, -2, -3]
    int vals[] = {-1, -2, -3};
    for (int i = 0; i < 3; i++) {
        da_push(numbers, &vals[i]);
    }

    // Filter positive numbers (should get empty result)
    da_array positives = da_filter(numbers, is_positive, NULL);

    TEST_ASSERT_EQUAL_INT(0, da_length(positives));
    TEST_ASSERT_EQUAL_INT(0, da_capacity(positives)); // Exact capacity = 0
    TEST_ASSERT_NULL(da_data(positives));
    TEST_ASSERT_EQUAL_INT(1, DA_ATOMIC_LOAD(&positives->ref_count));

    da_release(&numbers);
    da_release(&positives);
}

void test_filter_all_match(void) {
    da_array numbers = da_new(sizeof(int), 4);

    // Add positive numbers: [1, 2, 3, 4]
    for (int i = 1; i <= 4; i++) {
        da_push(numbers, &i);
    }

    // Filter positive numbers (all should match)
    da_array positives = da_filter(numbers, is_positive, NULL);

    TEST_ASSERT_EQUAL_INT(4, da_length(positives));
    TEST_ASSERT_EQUAL_INT(4, da_capacity(positives)); // Exact capacity

    // Verify all data copied correctly
    for (int i = 0; i < 4; i++) {
        TEST_ASSERT_EQUAL_INT(i + 1, DA_AT(positives, i, int));
    }

    da_release(&numbers);
    da_release(&positives);
}

void test_filter_with_context(void) {
    da_array numbers = da_new(sizeof(int), 6);

    // Add numbers: [1, 5, 10, 15, 20, 25]
    int vals[] = {1, 5, 10, 15, 20, 25};
    for (int i = 0; i < 6; i++) {
        da_push(numbers, &vals[i]);
    }

    // Filter numbers > 10 using context
    int threshold = 10;
    da_array filtered = da_filter(numbers, greater_than_threshold, &threshold);

    TEST_ASSERT_EQUAL_INT(3, da_length(filtered));  // [15, 20, 25]
    TEST_ASSERT_EQUAL_INT(3, da_capacity(filtered)); // Exact capacity

    TEST_ASSERT_EQUAL_INT(15, DA_AT(filtered, 0, int));
    TEST_ASSERT_EQUAL_INT(20, DA_AT(filtered, 1, int));
    TEST_ASSERT_EQUAL_INT(25, DA_AT(filtered, 2, int));

    da_release(&numbers);
    da_release(&filtered);
}

void test_filter_empty_source(void) {
    da_array empty = da_new(sizeof(int), 0);

    // Filter empty array
    da_array result = da_filter(empty, is_even, NULL);

    TEST_ASSERT_EQUAL_INT(0, da_length(result));
    TEST_ASSERT_EQUAL_INT(0, da_capacity(result));
    TEST_ASSERT_NULL(da_data(result));

    da_release(&empty);
    da_release(&result);
}

// Helper predicate function for char filtering
int is_uppercase(const void* elem, void* ctx) {
    (void)ctx; // Suppress unused parameter warning
    char c = *(char*)elem;
    return c >= 'A' && c <= 'Z';
}

void test_filter_different_types(void) {
    da_array chars = da_new(sizeof(char), 5);

    // Add characters: ['a', 'B', 'c', 'D', 'e']
    char vals[] = {'a', 'B', 'c', 'D', 'e'};
    for (int i = 0; i < 5; i++) {
        da_push(chars, &vals[i]);
    }

    // Filter uppercase characters
    da_array uppers = da_filter(chars, is_uppercase, NULL);

    TEST_ASSERT_EQUAL_INT(2, da_length(uppers));  // ['B', 'D']
    TEST_ASSERT_EQUAL_INT(2, da_capacity(uppers)); // Exact capacity

    TEST_ASSERT_EQUAL_INT('B', DA_AT(uppers, 0, char));
    TEST_ASSERT_EQUAL_INT('D', DA_AT(uppers, 1, char));

    da_release(&chars);
    da_release(&uppers);
}

void test_filter_independence(void) {
    da_array numbers = da_new(sizeof(int), 4);

    // Add numbers: [1, 2, 3, 4]
    for (int i = 1; i <= 4; i++) {
        da_push(numbers, &i);
    }

    da_array evens = da_filter(numbers, is_even, NULL);

    // Modify original - filtered array unaffected
    int new_val = 99;
    da_push(numbers, &new_val);
    DA_PUT(numbers, 0, 100);

    TEST_ASSERT_EQUAL_INT(5, da_length(numbers));
    TEST_ASSERT_EQUAL_INT(100, DA_AT(numbers, 0, int));
    TEST_ASSERT_EQUAL_INT(99, DA_AT(numbers, 4, int));

    // Filtered array unchanged
    TEST_ASSERT_EQUAL_INT(2, da_length(evens));
    TEST_ASSERT_EQUAL_INT(2, DA_AT(evens, 0, int));
    TEST_ASSERT_EQUAL_INT(4, DA_AT(evens, 1, int));

    // Modify filtered - original unaffected
    DA_PUT(evens, 0, 222);
    TEST_ASSERT_EQUAL_INT(222, DA_AT(evens, 0, int));
    TEST_ASSERT_EQUAL_INT(100, DA_AT(numbers, 0, int)); // Original unchanged

    da_release(&numbers);
    da_release(&evens);
}

/* Map Operations Tests */
// Helper mapper functions for testing
void double_int(const void* src, void* dst, void* ctx) {
    (void)ctx; // Suppress unused parameter warning
    *(int*)dst = *(int*)src * 2;
}

void add_offset(const void* src, void* dst, void* ctx) {
    int offset = *(int*)ctx;
    *(int*)dst = *(int*)src + offset;
}

void negate_int(const void* src, void* dst, void* ctx) {
    (void)ctx; // Suppress unused parameter warning
    *(int*)dst = -(*(int*)src);
}

void test_map_basic(void) {
    da_array numbers = da_new(sizeof(int), 4);

    // Add numbers: [1, 2, 3, 4]
    for (int i = 1; i <= 4; i++) {
        da_push(numbers, &i);
    }

    // Double all values
    da_array doubled = da_map(numbers, double_int, NULL);

    TEST_ASSERT_EQUAL_INT(4, da_length(doubled));  // Same length
    TEST_ASSERT_EQUAL_INT(4, da_capacity(doubled)); // Exact capacity
    TEST_ASSERT_EQUAL_INT(1, DA_ATOMIC_LOAD(&doubled->ref_count));

    // Verify transformed data: [2, 4, 6, 8]
    TEST_ASSERT_EQUAL_INT(2, DA_AT(doubled, 0, int));
    TEST_ASSERT_EQUAL_INT(4, DA_AT(doubled, 1, int));
    TEST_ASSERT_EQUAL_INT(6, DA_AT(doubled, 2, int));
    TEST_ASSERT_EQUAL_INT(8, DA_AT(doubled, 3, int));

    // Original unchanged
    TEST_ASSERT_EQUAL_INT(4, da_length(numbers));
    TEST_ASSERT_EQUAL_INT(1, DA_AT(numbers, 0, int));

    da_release(&numbers);
    da_release(&doubled);
}

void test_map_empty_array(void) {
    da_array empty = da_new(sizeof(int), 0);

    // Map empty array
    da_array result = da_map(empty, double_int, NULL);

    TEST_ASSERT_EQUAL_INT(0, da_length(result));
    TEST_ASSERT_EQUAL_INT(0, da_capacity(result));
    TEST_ASSERT_NULL(da_data(result));
    TEST_ASSERT_EQUAL_INT(1, DA_ATOMIC_LOAD(&result->ref_count));

    da_release(&empty);
    da_release(&result);
}

void test_map_with_context(void) {
    da_array numbers = da_new(sizeof(int), 3);

    // Add numbers: [5, 10, 15]
    int vals[] = {5, 10, 15};
    for (int i = 0; i < 3; i++) {
        da_push(numbers, &vals[i]);
    }

    // Add offset of 100 to all values
    int offset = 100;
    da_array offsetted = da_map(numbers, add_offset, &offset);

    TEST_ASSERT_EQUAL_INT(3, da_length(offsetted));
    TEST_ASSERT_EQUAL_INT(3, da_capacity(offsetted)); // Exact capacity

    // Verify transformed data: [105, 110, 115]
    TEST_ASSERT_EQUAL_INT(105, DA_AT(offsetted, 0, int));
    TEST_ASSERT_EQUAL_INT(110, DA_AT(offsetted, 1, int));
    TEST_ASSERT_EQUAL_INT(115, DA_AT(offsetted, 2, int));

    da_release(&numbers);
    da_release(&offsetted);
}

void test_map_single_element(void) {
    da_array single = da_new(sizeof(int), 1);

    int val = 42;
    da_push(single, &val);

    da_array negated = da_map(single, negate_int, NULL);

    TEST_ASSERT_EQUAL_INT(1, da_length(negated));
    TEST_ASSERT_EQUAL_INT(1, da_capacity(negated)); // Exact capacity
    TEST_ASSERT_EQUAL_INT(-42, DA_AT(negated, 0, int));

    // Original unchanged
    TEST_ASSERT_EQUAL_INT(42, DA_AT(single, 0, int));

    da_release(&single);
    da_release(&negated);
}

// Helper mapper function for squaring floats
void square_float(const void* src, void* dst, void* ctx) {
    (void)ctx; // Suppress unused parameter warning
    float val = *(float*)src;
    *(float*)dst = val * val;
}

void test_map_different_types(void) {
    da_array floats = da_new(sizeof(float), 3);

    // Add float numbers: [1.5, 2.5, 3.5]
    float vals[] = {1.5f, 2.5f, 3.5f};
    for (int i = 0; i < 3; i++) {
        da_push(floats, &vals[i]);
    }

    da_array squared = da_map(floats, square_float, NULL);

    TEST_ASSERT_EQUAL_INT(3, da_length(squared));
    TEST_ASSERT_EQUAL_INT(3, da_capacity(squared)); // Exact capacity

    // Verify squared values: [2.25, 6.25, 12.25]
    TEST_ASSERT_FLOAT_WITHIN(0.01f, 2.25f, DA_AT(squared, 0, float));
    TEST_ASSERT_FLOAT_WITHIN(0.01f, 6.25f, DA_AT(squared, 1, float));
    TEST_ASSERT_FLOAT_WITHIN(0.01f, 12.25f, DA_AT(squared, 2, float));

    da_release(&floats);
    da_release(&squared);
}

void test_map_independence(void) {
    da_array numbers = da_new(sizeof(int), 3);

    // Add numbers: [1, 2, 3]
    for (int i = 1; i <= 3; i++) {
        da_push(numbers, &i);
    }

    da_array doubled = da_map(numbers, double_int, NULL);

    // Modify original - mapped array unaffected
    int new_val = 99;
    da_push(numbers, &new_val);
    DA_PUT(numbers, 0, 100);

    TEST_ASSERT_EQUAL_INT(4, da_length(numbers));
    TEST_ASSERT_EQUAL_INT(100, DA_AT(numbers, 0, int));
    TEST_ASSERT_EQUAL_INT(99, DA_AT(numbers, 3, int));

    // Mapped array unchanged
    TEST_ASSERT_EQUAL_INT(3, da_length(doubled));
    TEST_ASSERT_EQUAL_INT(2, DA_AT(doubled, 0, int));
    TEST_ASSERT_EQUAL_INT(4, DA_AT(doubled, 1, int));
    TEST_ASSERT_EQUAL_INT(6, DA_AT(doubled, 2, int));

    // Modify mapped - original unaffected
    DA_PUT(doubled, 0, 222);
    TEST_ASSERT_EQUAL_INT(222, DA_AT(doubled, 0, int));
    TEST_ASSERT_EQUAL_INT(100, DA_AT(numbers, 0, int)); // Original unchanged

    da_release(&numbers);
    da_release(&doubled);
}

void test_map_chain_operations(void) {
    da_array numbers = da_new(sizeof(int), 4);

    // Add numbers: [1, 2, 3, 4]
    for (int i = 1; i <= 4; i++) {
        da_push(numbers, &i);
    }

    // Chain: double -> filter evens -> add 10
    da_array doubled = da_map(numbers, double_int, NULL);        // [2, 4, 6, 8]
    da_array evens = da_filter(doubled, is_even, NULL);          // [2, 4, 6, 8] (all even)

    int offset = 10;
    da_array final = da_map(evens, add_offset, &offset);         // [12, 14, 16, 18]

    TEST_ASSERT_EQUAL_INT(4, da_length(final));
    TEST_ASSERT_EQUAL_INT(4, da_capacity(final)); // Exact capacity

    TEST_ASSERT_EQUAL_INT(12, DA_AT(final, 0, int));
    TEST_ASSERT_EQUAL_INT(14, DA_AT(final, 1, int));
    TEST_ASSERT_EQUAL_INT(16, DA_AT(final, 2, int));
    TEST_ASSERT_EQUAL_INT(18, DA_AT(final, 3, int));

    // All arrays independent
    TEST_ASSERT_EQUAL_INT(4, da_length(numbers));
    TEST_ASSERT_EQUAL_INT(1, DA_AT(numbers, 0, int)); // Original unchanged

    da_release(&numbers);
    da_release(&doubled);
    da_release(&evens);
    da_release(&final);
}

// Helper functions for da_reduce tests
void sum_ints(void* acc, const void* elem, void* ctx) {
    (void)ctx;
    *(int*)acc += *(int*)elem;
}

void product_ints(void* acc, const void* elem, void* ctx) {
    (void)ctx;
    *(int*)acc *= *(int*)elem;
}

void count_evens(void* acc, const void* elem, void* ctx) {
    (void)ctx;
    if (*(int*)elem % 2 == 0) {
        (*(int*)acc)++;
    }
}

void concat_floats_with_multiplier(void* acc, const void* elem, void* ctx) {
    float multiplier = *(float*)ctx;
    *(float*)acc += (*(float*)elem * multiplier);
}

// Basic da_reduce test - sum all elements
void test_reduce_sum_basic(void) {
    da_array numbers = da_new(sizeof(int), 5);

    // Add numbers: [1, 2, 3, 4, 5]
    for (int i = 1; i <= 5; i++) {
        da_push(numbers, &i);
    }

    int initial = 0;
    int result;
    da_reduce(numbers, &initial, &result, sum_ints, NULL);

    TEST_ASSERT_EQUAL(15, result);  // 1+2+3+4+5 = 15

    da_release(&numbers);
}

// Test da_reduce with product operation
void test_reduce_product(void) {
    da_array numbers = da_new(sizeof(int), 4);

    // Add numbers: [2, 3, 4, 5]
    for (int i = 2; i <= 5; i++) {
        da_push(numbers, &i);
    }

    int initial = 1;
    int result;
    da_reduce(numbers, &initial, &result, product_ints, NULL);

    TEST_ASSERT_EQUAL(120, result);  // 2*3*4*5 = 120

    da_release(&numbers);
}

// Test da_reduce with empty array
void test_reduce_empty_array(void) {
    da_array numbers = da_new(sizeof(int), 0);

    int initial = 42;
    int result;
    da_reduce(numbers, &initial, &result, sum_ints, NULL);

    TEST_ASSERT_EQUAL(42, result);  // Should return initial value

    da_release(&numbers);
}

// Test da_reduce with single element
void test_reduce_single_element(void) {
    da_array numbers = da_new(sizeof(int), 1);

    int value = 99;
    da_push(numbers, &value);

    int initial = 0;
    int result;
    da_reduce(numbers, &initial, &result, sum_ints, NULL);

    TEST_ASSERT_EQUAL(99, result);  // 0 + 99 = 99

    da_release(&numbers);
}

// Test da_reduce with custom context
void test_reduce_with_context(void) {
    da_array numbers = da_new(sizeof(float), 3);

    // Add floats: [1.0, 2.0, 3.0]
    float vals[] = {1.0f, 2.0f, 3.0f};
    for (int i = 0; i < 3; i++) {
        da_push(numbers, &vals[i]);
    }

    float initial = 0.0f;
    float result;
    float multiplier = 2.0f;  // Context: multiply each element by 2 before adding
    da_reduce(numbers, &initial, &result, concat_floats_with_multiplier, &multiplier);

    TEST_ASSERT_FLOAT_WITHIN(0.001f, 12.0f, result);  // (1*2) + (2*2) + (3*2) = 12

    da_release(&numbers);
}

// Test da_reduce with counting operation
void test_reduce_count_matching(void) {
    da_array numbers = da_new(sizeof(int), 6);

    // Add mixed numbers: [1, 2, 3, 4, 5, 6]
    for (int i = 1; i <= 6; i++) {
        da_push(numbers, &i);
    }

    int initial = 0;
    int result;
    da_reduce(numbers, &initial, &result, count_evens, NULL);

    TEST_ASSERT_EQUAL(3, result);  // 2, 4, 6 are even

    da_release(&numbers);
}

// Test da_reduce with result same as initial reference
void test_reduce_accumulator_is_result(void) {
    da_array numbers = da_new(sizeof(int), 3);

    // Add numbers: [10, 20, 30]
    int vals[] = {10, 20, 30};
    for (int i = 0; i < 3; i++) {
        da_push(numbers, &vals[i]);
    }

    int accumulator = 5;  // Initial value
    da_reduce(numbers, &accumulator, &accumulator, sum_ints, NULL);

    TEST_ASSERT_EQUAL(65, accumulator);  // 5 + 10 + 20 + 30 = 65

    da_release(&numbers);
}

/* Test structures */
typedef struct {
    int x, y;
} Point;

typedef struct {
    char name[32];
    int age;
    float score;
} Person;

typedef struct {
    Point start;
    Point end;
    char color[16];
} Line;

/* Point struct tests */
void test_point_struct_basic(void) {
    da_array points = DA_CREATE(Point, 3);

    Point p1 = {10, 20};
    Point p2 = {30, 40};
    Point p3 = {50, 60};

#if DA_SUPPORT_TYPE_INFERENCE && !defined(DA_NOT_USE_TYPE_GENERIC)
    DA_PUSH(points, p1);
    DA_PUSH(points, p2);
    DA_PUSH(points, p3);
#else
    DA_PUSH(points, p1, Point);
    DA_PUSH(points, p2, Point);
    DA_PUSH(points, p3, Point);
#endif
<<<<<<< HEAD

    TEST_ASSERT_EQUAL_INT(3, DA_LEN(points));

=======
    
    TEST_ASSERT_EQUAL_INT(3, DA_LENGTH(points));
    
>>>>>>> e14739b2
    Point retrieved1 = DA_AT(points, 0, Point);
    Point retrieved2 = DA_AT(points, 1, Point);
    Point retrieved3 = DA_AT(points, 2, Point);

    TEST_ASSERT_EQUAL_INT(10, retrieved1.x);
    TEST_ASSERT_EQUAL_INT(20, retrieved1.y);
    TEST_ASSERT_EQUAL_INT(30, retrieved2.x);
    TEST_ASSERT_EQUAL_INT(40, retrieved2.y);
    TEST_ASSERT_EQUAL_INT(50, retrieved3.x);
    TEST_ASSERT_EQUAL_INT(60, retrieved3.y);

    da_release(&points);
}

void test_person_struct_with_strings(void) {
    da_array people = DA_CREATE(Person, 2);

    Person alice = {"Alice", 25, 95.5f};
    Person bob = {"Bob", 30, 87.2f};

    DA_PUSH(people, alice);
    DA_PUSH(people, bob);
<<<<<<< HEAD

    TEST_ASSERT_EQUAL_INT(2, DA_LEN(people));

=======
    
    TEST_ASSERT_EQUAL_INT(2, DA_LENGTH(people));
    
>>>>>>> e14739b2
    Person retrieved_alice = DA_AT(people, 0, Person);
    Person retrieved_bob = DA_AT(people, 1, Person);

    TEST_ASSERT_EQUAL_STRING("Alice", retrieved_alice.name);
    TEST_ASSERT_EQUAL_INT(25, retrieved_alice.age);
    TEST_ASSERT_EQUAL_FLOAT(95.5f, retrieved_alice.score);

    TEST_ASSERT_EQUAL_STRING("Bob", retrieved_bob.name);
    TEST_ASSERT_EQUAL_INT(30, retrieved_bob.age);
    TEST_ASSERT_EQUAL_FLOAT(87.2f, retrieved_bob.score);

    da_release(&people);
}

void test_nested_struct_complex(void) {
    da_array lines = DA_CREATE(Line, 2);

    Line line1 = {{0, 0}, {10, 10}, "red"};
    Line line2 = {{5, 5}, {15, 15}, "blue"};

    DA_PUSH(lines, line1);
    DA_PUSH(lines, line2);
<<<<<<< HEAD

    TEST_ASSERT_EQUAL_INT(2, DA_LEN(lines));

=======
    
    TEST_ASSERT_EQUAL_INT(2, DA_LENGTH(lines));
    
>>>>>>> e14739b2
    Line retrieved1 = DA_AT(lines, 0, Line);
    Line retrieved2 = DA_AT(lines, 1, Line);

    TEST_ASSERT_EQUAL_INT(0, retrieved1.start.x);
    TEST_ASSERT_EQUAL_INT(0, retrieved1.start.y);
    TEST_ASSERT_EQUAL_INT(10, retrieved1.end.x);
    TEST_ASSERT_EQUAL_INT(10, retrieved1.end.y);
    TEST_ASSERT_EQUAL_STRING("red", retrieved1.color);

    TEST_ASSERT_EQUAL_INT(5, retrieved2.start.x);
    TEST_ASSERT_EQUAL_INT(5, retrieved2.start.y);
    TEST_ASSERT_EQUAL_INT(15, retrieved2.end.x);
    TEST_ASSERT_EQUAL_INT(15, retrieved2.end.y);
    TEST_ASSERT_EQUAL_STRING("blue", retrieved2.color);

    da_release(&lines);
}

void test_struct_modification(void) {
    da_array points = DA_CREATE(Point, 2);

    Point original = {100, 200};
    DA_PUSH(points, original);

    Point modified = {300, 400};
    DA_PUT(points, 0, modified);

    Point retrieved = DA_AT(points, 0, Point);
    TEST_ASSERT_EQUAL_INT(300, retrieved.x);
    TEST_ASSERT_EQUAL_INT(400, retrieved.y);

    da_release(&points);
}

void test_struct_direct_access(void) {
    da_array points = DA_CREATE(Point, 3);

    Point p1 = {1, 2};
    Point p2 = {3, 4};
    DA_PUSH(points, p1);
    DA_PUSH(points, p2);

    /* Direct access via da_get */
    Point* ptr = (Point*)da_get(points, 0);
    TEST_ASSERT_EQUAL_INT(1, ptr->x);
    TEST_ASSERT_EQUAL_INT(2, ptr->y);

    /* Modify through pointer */
    ptr->x = 999;
    ptr->y = 888;

    Point retrieved = DA_AT(points, 0, Point);
    TEST_ASSERT_EQUAL_INT(999, retrieved.x);
    TEST_ASSERT_EQUAL_INT(888, retrieved.y);

    da_release(&points);
}

void test_struct_array_operations(void) {
    da_array people = DA_CREATE(Person, 0);

    Person team[] = {
        {"John", 28, 92.1f},
        {"Jane", 32, 88.5f},
        {"Jim", 26, 95.8f}
    };

    /* Append raw struct array */
    da_append_raw(people, team, 3);
<<<<<<< HEAD
    TEST_ASSERT_EQUAL_INT(3, DA_LEN(people));

=======
    TEST_ASSERT_EQUAL_INT(3, DA_LENGTH(people));
    
>>>>>>> e14739b2
    Person retrieved = DA_AT(people, 1, Person);
    TEST_ASSERT_EQUAL_STRING("Jane", retrieved.name);
    TEST_ASSERT_EQUAL_INT(32, retrieved.age);

    /* Test copy */
    da_array people_copy = da_copy(people);
<<<<<<< HEAD
    TEST_ASSERT_EQUAL_INT(3, DA_LEN(people_copy));

=======
    TEST_ASSERT_EQUAL_INT(3, DA_LENGTH(people_copy));
    
>>>>>>> e14739b2
    Person copy_retrieved = DA_AT(people_copy, 2, Person);
    TEST_ASSERT_EQUAL_STRING("Jim", copy_retrieved.name);
    TEST_ASSERT_EQUAL_FLOAT(95.8f, copy_retrieved.score);

    da_release(&people);
    da_release(&people_copy);
}

void test_struct_builder_pattern(void) {
    da_builder builder = DA_BUILDER_CREATE(Point);

    for (int i = 0; i < 5; i++) {
        Point p = {i * 10, i * 20};
        DA_BUILDER_APPEND(builder, p);
    }

    TEST_ASSERT_EQUAL_INT(5, DA_BUILDER_LEN(builder));

    /* Convert to array */
    da_array points = DA_BUILDER_TO_ARRAY(&builder);
    TEST_ASSERT_NULL(builder); /* Builder consumed */
<<<<<<< HEAD
    TEST_ASSERT_EQUAL_INT(5, DA_LEN(points));

=======
    TEST_ASSERT_EQUAL_INT(5, DA_LENGTH(points));
    
>>>>>>> e14739b2
    /* Verify data integrity */
    for (int i = 0; i < 5; i++) {
        Point p = DA_AT(points, i, Point);
        TEST_ASSERT_EQUAL_INT(i * 10, p.x);
        TEST_ASSERT_EQUAL_INT(i * 20, p.y);
    }

    da_release(&points);
}

/* Filter predicate for Person structs */
int is_adult(const void* elem, void* ctx) {
    const Person* person = (const Person*)elem;
    int min_age = *(int*)ctx;
    return person->age >= min_age;
}

void test_struct_filter_map_operations(void) {
    da_array people = DA_CREATE(Person, 0);

    Person team[] = {
        {"Alice", 17, 85.0f},  /* Minor */
        {"Bob", 25, 90.0f},    /* Adult */
        {"Carol", 16, 95.0f},  /* Minor */
        {"David", 30, 88.0f}   /* Adult */
    };

    da_append_raw(people, team, 4);

    /* Filter adults (age >= 18) */
    int min_age = 18;
    da_array adults = da_filter(people, is_adult, &min_age);
<<<<<<< HEAD

    TEST_ASSERT_EQUAL_INT(2, DA_LEN(adults));

=======
    
    TEST_ASSERT_EQUAL_INT(2, DA_LENGTH(adults));
    
>>>>>>> e14739b2
    Person adult1 = DA_AT(adults, 0, Person);
    Person adult2 = DA_AT(adults, 1, Person);

    TEST_ASSERT_EQUAL_STRING("Bob", adult1.name);
    TEST_ASSERT_EQUAL_INT(25, adult1.age);
    TEST_ASSERT_EQUAL_STRING("David", adult2.name);
    TEST_ASSERT_EQUAL_INT(30, adult2.age);

    da_release(&people);
    da_release(&adults);
}

int main(void) {
    UNITY_BEGIN();

    // Array creation and basic properties
    RUN_TEST(test_create_basic);
    RUN_TEST(test_create_zero_capacity);
    RUN_TEST(test_create_typed_macro);

    // Array reference counting
    RUN_TEST(test_reference_counting);
    RUN_TEST(test_multiple_retains);

    // Array push and growth
    RUN_TEST(test_push_basic);
    RUN_TEST(test_push_with_growth);
    RUN_TEST(test_push_from_zero_capacity);

    // Array access
    RUN_TEST(test_get_and_set);
    RUN_TEST(test_data_access);

    // Array pop
    RUN_TEST(test_pop_basic);
    RUN_TEST(test_pop_ignore_output);

    // Array clear and resize
    RUN_TEST(test_clear);
    RUN_TEST(test_reserve);
    RUN_TEST(test_resize_grow);
    RUN_TEST(test_resize_shrink);

    // Array macros
    RUN_TEST(test_typed_macros);

    // Array insert and remove
    RUN_TEST(test_insert_basic);
    RUN_TEST(test_insert_at_beginning);
    RUN_TEST(test_insert_at_end);
    RUN_TEST(test_insert_with_growth);
    RUN_TEST(test_remove_basic);
    RUN_TEST(test_remove_first);
    RUN_TEST(test_remove_last);
    RUN_TEST(test_remove_ignore_output);

    // Array memory optimization
    RUN_TEST(test_trim_basic);
    RUN_TEST(test_trim_to_zero);
    RUN_TEST(test_shrink_to_fit_macro);

    // Array concatenation
    RUN_TEST(test_append_array_basic);
    RUN_TEST(test_append_array_empty);
    RUN_TEST(test_append_array_with_growth);
    RUN_TEST(test_concat_basic);
    RUN_TEST(test_concat_empty_arrays);
    RUN_TEST(test_concat_one_empty);

    // Array stress tests
    RUN_TEST(test_many_operations);
    RUN_TEST(test_different_types);
    RUN_TEST(test_atomic_refcount_basic);

    // Builder creation and basic operations
    RUN_TEST(test_builder_create_basic);
    RUN_TEST(test_builder_create_typed_macro);
    RUN_TEST(test_builder_append_basic);
    RUN_TEST(test_builder_append_typed_macro);

    // Builder growth and access
    RUN_TEST(test_builder_growth_doubling);
    RUN_TEST(test_builder_access_operations);
    RUN_TEST(test_builder_clear);

    // Builder to array conversion
    RUN_TEST(test_builder_to_array_basic);
    RUN_TEST(test_builder_to_array_empty);
    RUN_TEST(test_builder_to_array_exact_sizing);

    // Builder integration and stress tests
<<<<<<< HEAD
    RUN_TEST(test_da_builder_integration_with_arrays);
    RUN_TEST(test_da_builder_different_types);
    RUN_TEST(test_da_builder_stress_test);

=======
    RUN_TEST(test_builder_integration_with_arrays);
    RUN_TEST(test_builder_different_types);
    RUN_TEST(test_builder_stress_test);
    
>>>>>>> e14739b2
    // Builder reserve and append_array tests
    RUN_TEST(test_builder_reserve_basic);
    RUN_TEST(test_builder_reserve_no_shrink);
    RUN_TEST(test_builder_append_array_basic);
    RUN_TEST(test_builder_append_array_empty);
    RUN_TEST(test_builder_append_array_multiple);
    RUN_TEST(test_builder_append_array_with_existing_data);
    RUN_TEST(test_builder_reserve_and_append_array_efficiency);

    // Peek operations
    RUN_TEST(test_peek_basic);
    RUN_TEST(test_peek_macros);
    RUN_TEST(test_peek_single_element);

    // Bulk operations
    RUN_TEST(test_append_raw_basic);
    RUN_TEST(test_append_raw_empty);
    RUN_TEST(test_append_raw_with_growth);
    RUN_TEST(test_fill_basic);
    RUN_TEST(test_fill_empty_count);
    RUN_TEST(test_fill_with_growth);

    // Range operations
    RUN_TEST(test_slice_basic);
    RUN_TEST(test_slice_empty_range);
    RUN_TEST(test_slice_full_array);
    RUN_TEST(test_remove_range_basic);
    RUN_TEST(test_remove_range_empty);
    RUN_TEST(test_remove_range_from_end);

    // Utility operations
    RUN_TEST(test_reverse_basic);
    RUN_TEST(test_reverse_even_length);
    RUN_TEST(test_reverse_single_element);
    RUN_TEST(test_reverse_empty);
    RUN_TEST(test_swap_basic);
    RUN_TEST(test_swap_same_index);
    RUN_TEST(test_swap_adjacent);
    RUN_TEST(test_is_empty_basic);
    RUN_TEST(test_is_empty_after_clear);

    // Copy operations
    RUN_TEST(test_copy_basic);
    RUN_TEST(test_copy_empty_array);
    RUN_TEST(test_copy_single_element);
    RUN_TEST(test_copy_exact_capacity);
    RUN_TEST(test_copy_different_types);
    RUN_TEST(test_copy_independence);
    RUN_TEST(test_copy_sorting_scenario);
    RUN_TEST(test_copy_reference_counting);

    // Filter operations
    RUN_TEST(test_filter_basic);
    RUN_TEST(test_filter_empty_source);
    RUN_TEST(test_filter_empty_result);
    RUN_TEST(test_filter_all_match);
    RUN_TEST(test_filter_with_context);
    RUN_TEST(test_filter_different_types);
    RUN_TEST(test_filter_independence);

    // Map operations
    RUN_TEST(test_map_basic);
    RUN_TEST(test_map_empty_array);
    RUN_TEST(test_map_with_context);
    RUN_TEST(test_map_single_element);
    RUN_TEST(test_map_different_types);
    RUN_TEST(test_map_independence);
    RUN_TEST(test_map_chain_operations);

    // Reduce operations
    RUN_TEST(test_reduce_sum_basic);
    RUN_TEST(test_reduce_product);
    RUN_TEST(test_reduce_empty_array);
    RUN_TEST(test_reduce_single_element);
    RUN_TEST(test_reduce_with_context);
    RUN_TEST(test_reduce_count_matching);
    RUN_TEST(test_reduce_accumulator_is_result);

    // Struct support tests
    RUN_TEST(test_point_struct_basic);
    RUN_TEST(test_person_struct_with_strings);
    RUN_TEST(test_nested_struct_complex);
    RUN_TEST(test_struct_modification);
    RUN_TEST(test_struct_direct_access);
    RUN_TEST(test_struct_array_operations);
    RUN_TEST(test_struct_builder_pattern);
    RUN_TEST(test_struct_filter_map_operations);

    return UNITY_END();
}<|MERGE_RESOLUTION|>--- conflicted
+++ resolved
@@ -2575,15 +2575,9 @@
     DA_PUSH(points, p2, Point);
     DA_PUSH(points, p3, Point);
 #endif
-<<<<<<< HEAD
-
-    TEST_ASSERT_EQUAL_INT(3, DA_LEN(points));
-
-=======
-    
+
     TEST_ASSERT_EQUAL_INT(3, DA_LENGTH(points));
     
->>>>>>> e14739b2
     Point retrieved1 = DA_AT(points, 0, Point);
     Point retrieved2 = DA_AT(points, 1, Point);
     Point retrieved3 = DA_AT(points, 2, Point);
@@ -2606,15 +2600,9 @@
 
     DA_PUSH(people, alice);
     DA_PUSH(people, bob);
-<<<<<<< HEAD
-
-    TEST_ASSERT_EQUAL_INT(2, DA_LEN(people));
-
-=======
-    
+
     TEST_ASSERT_EQUAL_INT(2, DA_LENGTH(people));
     
->>>>>>> e14739b2
     Person retrieved_alice = DA_AT(people, 0, Person);
     Person retrieved_bob = DA_AT(people, 1, Person);
 
@@ -2637,15 +2625,9 @@
 
     DA_PUSH(lines, line1);
     DA_PUSH(lines, line2);
-<<<<<<< HEAD
-
-    TEST_ASSERT_EQUAL_INT(2, DA_LEN(lines));
-
-=======
-    
+
     TEST_ASSERT_EQUAL_INT(2, DA_LENGTH(lines));
     
->>>>>>> e14739b2
     Line retrieved1 = DA_AT(lines, 0, Line);
     Line retrieved2 = DA_AT(lines, 1, Line);
 
@@ -2715,26 +2697,16 @@
 
     /* Append raw struct array */
     da_append_raw(people, team, 3);
-<<<<<<< HEAD
-    TEST_ASSERT_EQUAL_INT(3, DA_LEN(people));
-
-=======
     TEST_ASSERT_EQUAL_INT(3, DA_LENGTH(people));
     
->>>>>>> e14739b2
     Person retrieved = DA_AT(people, 1, Person);
     TEST_ASSERT_EQUAL_STRING("Jane", retrieved.name);
     TEST_ASSERT_EQUAL_INT(32, retrieved.age);
 
     /* Test copy */
     da_array people_copy = da_copy(people);
-<<<<<<< HEAD
-    TEST_ASSERT_EQUAL_INT(3, DA_LEN(people_copy));
-
-=======
     TEST_ASSERT_EQUAL_INT(3, DA_LENGTH(people_copy));
     
->>>>>>> e14739b2
     Person copy_retrieved = DA_AT(people_copy, 2, Person);
     TEST_ASSERT_EQUAL_STRING("Jim", copy_retrieved.name);
     TEST_ASSERT_EQUAL_FLOAT(95.8f, copy_retrieved.score);
@@ -2756,13 +2728,8 @@
     /* Convert to array */
     da_array points = DA_BUILDER_TO_ARRAY(&builder);
     TEST_ASSERT_NULL(builder); /* Builder consumed */
-<<<<<<< HEAD
-    TEST_ASSERT_EQUAL_INT(5, DA_LEN(points));
-
-=======
     TEST_ASSERT_EQUAL_INT(5, DA_LENGTH(points));
     
->>>>>>> e14739b2
     /* Verify data integrity */
     for (int i = 0; i < 5; i++) {
         Point p = DA_AT(points, i, Point);
@@ -2795,15 +2762,9 @@
     /* Filter adults (age >= 18) */
     int min_age = 18;
     da_array adults = da_filter(people, is_adult, &min_age);
-<<<<<<< HEAD
-
-    TEST_ASSERT_EQUAL_INT(2, DA_LEN(adults));
-
-=======
-    
+
     TEST_ASSERT_EQUAL_INT(2, DA_LENGTH(adults));
     
->>>>>>> e14739b2
     Person adult1 = DA_AT(adults, 0, Person);
     Person adult2 = DA_AT(adults, 1, Person);
 
@@ -2895,17 +2856,10 @@
     RUN_TEST(test_builder_to_array_exact_sizing);
 
     // Builder integration and stress tests
-<<<<<<< HEAD
-    RUN_TEST(test_da_builder_integration_with_arrays);
-    RUN_TEST(test_da_builder_different_types);
-    RUN_TEST(test_da_builder_stress_test);
-
-=======
     RUN_TEST(test_builder_integration_with_arrays);
     RUN_TEST(test_builder_different_types);
     RUN_TEST(test_builder_stress_test);
     
->>>>>>> e14739b2
     // Builder reserve and append_array tests
     RUN_TEST(test_builder_reserve_basic);
     RUN_TEST(test_builder_reserve_no_shrink);
